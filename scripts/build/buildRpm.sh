--- conflicted
+++ resolved
@@ -20,11 +20,7 @@
     RELEASE=$(echo $FULL_VERSION | sed 's/[0-9.]*-//')
     VERSION=$(echo $FULL_VERSION | sed 's/-[0-9]*//')
     MAINDIR=$(pwd)
-<<<<<<< HEAD
-    DISCOVERY_WORKER_VERSION="1.13.0-2"
-=======
     DISCOVERY_WORKER_VERSION="1.13.0-3"
->>>>>>> 41dfe22a
     DISCOVERY_WORKER_URL="https://${ARTIFACTORY_URL}/artifactory/list/ecosystems-f5-service-discovery-rpm/f5-service-discovery-${DISCOVERY_WORKER_VERSION}.noarch.rpm"
     CLOUDLIBS_VER=$(echo $DISCOVERY_WORKER_VERSION)
 }
