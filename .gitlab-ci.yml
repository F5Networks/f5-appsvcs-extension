--- conflicted
+++ resolved
@@ -10,9 +10,6 @@
 variables:
   DOCS_BUILD_DIR: "docs/_build/html"
   GIT_DEPTH: "10"
-<<<<<<< HEAD
-  SECRET_DETECTION_EXCLUDED_PATHS: "docs/**/*.rst,test/*,*examples/*/*.json,properties.json,assets/css/*.css,schema/**/*.json,src/schema/**/*.json"
-=======
   IMAGE_NAME: f5-as3-container
   RPM_PACKAGE_URL:
     description: URL from which to download the RPM to test. By default use the RPM from the build_rpm job.
@@ -54,11 +51,114 @@
 # adds atg_shared_checks_result job to test stage
   - project: automation-toolchain/atg-shared-templates
     file: security/base.gitlab-ci.yml
->>>>>>> 7a2f50c9
-
-
-<<<<<<< HEAD
-=======
+
+
+schema:
+  image: $DOCKER_URL/node:10
+  stage: schema
+  needs: []
+  tags:
+    - cm-official-docker-executor
+  script:
+    - npm ci --no-optional
+    - npm run build-schema
+  artifacts:
+    name: f5-appsvcs-extension-$CI_BUILD_REF
+    paths:
+      - src/schema/latest/adc-schema.json
+      - src/schema/latest/as3-schema.json
+
+lint:
+  image: $DOCKER_URL/node:10
+  stage: lint
+  needs:
+    - schema
+  tags:
+    - cm-official-docker-executor
+  script:
+    - npm ci
+    - npm run lint
+
+coverage:
+  image: $DOCKER_URL/node:16
+  stage: test
+  needs:
+    - schema
+  tags:
+    - cm-official-docker-executor
+  script:
+    - npm ci
+    - npm run coverage
+  artifacts:
+    paths:
+      - coverage
+  coverage: /All files[^|]*\|[^|]*\s+([\d\.]+)/
+
+audit:
+  image: $DOCKER_URL/node:lts
+  stage: test
+  needs: []
+  variables:
+    NODE_OPTIONS: "--dns-result-order=ipv4first"
+  allow_failure: true
+  tags:
+    - cm-official-docker-executor
+  script:
+    - npm audit
+
+node:4.6:
+  image: $DOCKER_URL/node:4.6.2
+  stage: test
+  needs:
+    - schema
+  tags:
+    - cm-official-docker-executor
+  script:
+    - npm install mocha@5.2.0 --save-dev
+    - npm install --no-optional
+    - npm run test-no-build
+
+node:6:
+  image: $DOCKER_URL/node:6
+  stage: test
+  needs:
+    - schema
+  tags:
+    - cm-official-docker-executor
+  script:
+    - currentDirectory=$(pwd)
+    - mkdir -p /tmp/npm-install-directory
+    - cd /tmp/npm-install-directory
+    - npm install npm@5.10.0
+    - rm -rf /usr/local/lib/node_modules
+    - mv node_modules /usr/local/lib/
+    - ln -s /usr/local/lib/node_modules/npm/bin/npx-cli.js /usr/local/bin/npx
+    - cd $currentDirectory
+    - npm ci --no-optional
+    - npm install mocha@5.2.0
+    - npm run test-no-build -- $TEST_REPORTER_OPTIONS
+  artifacts:
+    when: always
+    reports:
+      junit: test_report.xml
+
+node:8:
+  image: $DOCKER_URL/node:8.11.1
+  stage: test
+  needs:
+    - schema
+  tags:
+    - cm-official-docker-executor
+  script:
+    - npm install --global npm@5.10.0
+    - npm ci --no-optional
+    - npm install mocha@7
+    - npm run test-no-build -- $TEST_REPORTER_OPTIONS
+  artifacts:
+    when: always
+    reports:
+      junit: test_report.xml
+
 build_rpm:
   image: $DOCKER_URL/node:14
   stage: build
@@ -95,7 +195,6 @@
     paths:
       - dist/*-source.tar.gz
       - dist/*-examples.tar.gz
->>>>>>> 7a2f50c9
 
 build_api_docs:
   image: $DOCKER_URL/node:12
@@ -114,8 +213,6 @@
     paths:
       - apidocs
 
-<<<<<<< HEAD
-=======
 .deploy_common: &deploy_common
   image: $INTEGRATION_DEPLOY_IMAGE
   tags:
@@ -488,7 +585,6 @@
     -   export TF_HTTP_ADDRESS="$TF_STATE_URL/openstack-$TRIM_VERSION"
     - fi
   <<: *teardown_common
->>>>>>> 7a2f50c9
 
 # DOCS
 create_docs:
