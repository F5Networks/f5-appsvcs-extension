--- conflicted
+++ resolved
@@ -12,11 +12,7 @@
 
 - You must use the **admin** user (and not just a user with administrator privileges) to install BIG-IP AS3.
 
-<<<<<<< HEAD
-- AS3 versions 3.42 and later are NOT compatible with BIG-IQ.  To see the version of AS3 your BIG-IQ device is running, from the BIG-IQ command line, type: **curl http://localhost:8105/shared/appsvcs/info**.  If you need to downgrade the version of AS3 on your BIG-IQ, see :ref:`Downgrade`.
-=======
 - AS3 versions 3.42 and later are NOT compatible with BIG-IQ.  To see the version of AS3 your BIG-IQ device is running, from the BIG-IQ command line, type: **curl http://localhost:8105/shared/appsvcs/info**.  If you need to downgrade the version of AS3 on your BIG-IQ, see :ref:`Downgrade<down>`.
->>>>>>> 78e542aa
 
 - BIG-IP AS3 does not function properly when the BIG-IP has |appliance| enabled.  We strongly recommend disabling Appliance mode when using BIG-IP AS3.
 
