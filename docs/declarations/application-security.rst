--- conflicted
+++ resolved
@@ -905,8 +905,6 @@
 
 Also see |policycond| **Type** in the Schema Reference.
 
-<<<<<<< HEAD
-=======
 This declaration creates the following objects on the BIG-IP:
 
 - Partition (tenant) named **AS3_Tenant**.
@@ -924,7 +922,6 @@
 
 
 
->>>>>>> 408c73d4
 .. |hhost| raw:: html
 
    <a href="https://clouddocs.f5.com/products/extensions/f5-appsvcs-extension/latest/refguide/schema-reference.html#policy-condition-http-host" target="_blank">Policy_Condition_HTTP_Host</a>
