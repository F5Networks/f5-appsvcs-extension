/**
 * Copyright 2025 F5, Inc.
 *
 * Licensed under the Apache License, Version 2.0 (the "License");
 * you may not use this file except in compliance with the License.
 * You may obtain a copy of the License at
 *
 *     http://www.apache.org/licenses/LICENSE-2.0
 *
 * Unless required by applicable law or agreed to in writing, software
 * distributed under the License is distributed on an "AS IS" BASIS,
 * WITHOUT WARRANTIES OR CONDITIONS OF ANY KIND, either express or implied.
 * See the License for the specific language governing permissions and
 * limitations under the License.
 */

'use strict';

const crypto = require('crypto');
const ipUtil = require('@f5devcentral/atg-shared-utilities').ipUtils;
const arrUtil = require('@f5devcentral/atg-shared-utilities').arrayUtils;
const normalize = require('./normalize');
const util = require('./util/util');
const PolicyParser = require('./ltmPolicyParser');
const log = require('./log');
const serviceDiscovery = require('./serviceDiscovery');
const constants = require('./constants');

/**
 * resolve "JWE" object (cryptogram) in declaration
 * to something that we can pass to TMOS.  Return
 * value may be plaintext or SecureVault cryptogram
 *
 * @private
 * @param {object} item
 * @param {string} key - property name like "passphrase"
 * @returns {string}
 */
const secret = function secret(item, key) {
    // TODO: currently assumes mini-JWE
    return ((typeof item[key] !== 'object')
        || !item[key].ciphertext.length) ? ''
        : util.fromBase64(item[key].ciphertext).toString();
}; // secret()

const bigipPathFromSrc = function bigipPathFromSrc(src, dfl) {
    let ppty;
    let path;

    if (typeof src === 'string') {
        path = (src !== '') ? src : dfl;
    } else if ((typeof src !== 'object') || (src === null)) {
        path = dfl;
    } else {
        ppty = (Object.prototype.hasOwnProperty.call(src, 'bigip')) ? 'bigip' : 'use';
        path = (src[ppty] !== '') ? src[ppty] : dfl;
    }
    return path;
};

/**
  * When item[key] is a string (like "generic") that
  * is just our short name for something (like
  * "/Common/ca-bundle.crt") you can usually replace
  * it without calling this function.
  *
  * We often want a path to a bigip config component
  * from the declaration.  That path is in a property,
  * which might be a string or an object with a sub-
  * property (like 'bigip' or 'use') holding the path.
  * Generally a path to a bigip component matches the
  * path to the corresponding declaration object, as
  * /Tenant/Application/Foo => /Partition/Folder/Foo.
  * But sometimes the declaration specifies a bigip
  * component which does not correspond to anything
  * in the declaration (like "/Common/f5-tcp-mobile"),
  * and sometimes one declaration object generates
  * multiple bigip components (such as an AS3 virtual
  * server generating a separate bigip virtual server
  * for each virtualAddress).
  *
  * The parser validates most paths which actually
  * appear in any declaration.  Because declaration-
  * paths and bigip paths have different validation
  * criteria the schema segregates them in properties
  * ('bigip', 'use') so the parser can apply suitable
  * criteria to each.
  *
  * Once we find the basic path here, we can compute
  * the final path according to the type of component
  * expected.
  *
  * @private
  * @param {object} item - declaration object
  * @param {string} key - name of property from which to extract path
  * @param {string|undefined} [dfl=undefined] - return this if no path found
  * @returns {string|undefined}
  */
const bigipPath = function bigipPath(item, key, dfl) {
    const src = item[key];
    return bigipPathFromSrc(src, dfl);
};

/**
 * TODO:
 * ??? replaces short name of BIG-IP profile with reference
 *
 * @private
 * @param {object} item
 * @param {string} key
 * @param {string} context
 * @returns {object}
 */
const profile = function profile(item, key, context, declaration) {
    if (typeof item[key] !== 'undefined' && item[key] !== '') {
        context = context || 'all';
        item.profiles = item.profiles || [];
        if (typeof item[key] === 'string') {
            const n = ((item[key].charAt(0) === '/') ? '' : '/Common/') + item[key];
            if (key === 'serverTLS' || key === 'clientTLS') {
                const path = item[key].split('/');
                if (path.length !== 4) {
                    throw new Error(`Expected '${item[key]}' to be an absolute path.  This may have happened because ${key} was applied to a Service that does not support it.`);
                }
                const profileDef = declaration[path[1]][path[2]][path[3]];
                if (typeof profileDef.ldapStartTLS !== 'undefined' && profileDef.ldapStartTLS !== 'none') {
                    const profName = util.mcpPath(path[1], path[2], `f5_appsvcs_${context}_${profileDef.ldapStartTLS}`);
                    item.profiles.push({ name: profName, context });
                }
                if (key === 'serverTLS' && typeof profileDef.smtpsStartTLS === 'string') {
                    const profName = util.mcpPath(path[1], path[2], `f5_appsvcs_smtps_${profileDef.smtpsStartTLS}`);
                    item.profiles.push({ name: profName, context: 'all' });
                }
            }

            if (key === 'serverTLS') {
                const path = item[key].split('/');
                const profileDef = declaration[path[1]][path[2]][path[3]];
                if (profileDef) {
                    (profileDef.certificates || []).forEach((certObj, i) => {
                        let profName;
                        if (profileDef.namingScheme === 'certificate') {
                            profName = n.replace(/([^/]*)$/, certObj.certificate.split('/').pop());
                        } else {
                            profName = i === 0 ? n : `${n}-${i}-`;
                        }
                        item.profiles.push({ name: profName, context });
                    });
                }
            } else {
                item.profiles.push({ name: n, context });
            }
        } else if (Array.isArray(item[key])) {
            item[key].forEach((profileDef) => {
                let path = bigipPathFromSrc(profileDef);

                if ((key === 'policyIAM' || key === 'profileAccess') && path.split('/').length === 4) {
                    const splitPath = path.split('/');
                    path = `/${splitPath[1]}/${splitPath[3]}`;
                }

                if (path !== undefined) {
                    const profileObj = {};
                    Object.assign(profileObj, item[key]);
                    profileObj.name = path;
                    profileObj.context = context;
                    item.profiles.push(profileObj);
                }
            });
        } else {
            let path = bigipPath(item, key);

            if ((key === 'policyIAM' || key === 'profileAccess') && path.split('/').length === 4) {
                const splitPath = path.split('/');
                path = `/${splitPath[1]}/${splitPath[3]}`;
            }

            if (path !== undefined) {
                item[key].name = path;
                item[key].context = context;
                item.profiles.push(item[key]);
            }
        }
    }
    return item;
};

const createIRule = function createIRule(config) {
    // forgive whitespace bordering the irule definition to make match with MCP
    if (config.ignore.indexOf('api-anonymous') < 0) {
        config.properties['api-anonymous'] = config.properties['api-anonymous']
            .trim()
            .replace(/\r\n/g, '\n') // unix-style line endings
            .replace(/[ \t]+\n/g, '\n') // trim whitespace on every line
            .replace(/\\\n[ \t]+/g, ''); // remove continuation characters
    }
    return { configs: [config] };
};

const createPolicyStringArray = function createPolicyStringArray(array, spec) {
    return array.map(
        (i, index) => ({
            name: `${index}`,
            policyString: PolicyParser.convertAs3ObjectToString(i, spec)
        })
    );
};

const getDefaultRouteDomain = function getDefaultRouteDomain(declaration, tenantId) {
    let defaultRouteDomain = util.getDeepValue(declaration, [tenantId, 'defaultRouteDomain']);
    if (typeof defaultRouteDomain === 'undefined' || defaultRouteDomain === 0) {
        defaultRouteDomain = '';
    } else {
        defaultRouteDomain = `%${defaultRouteDomain}`;
    }
    return defaultRouteDomain;
};

const tagMetadata = function (item) {
    item.metadata = [
        {
            name: 'as3',
            persist: 'true'
        }
    ];
};

const tagDescription = function (item) {
    item.remark = constants.as3ManagedDescription;
};

const parseTopologyMatch = function (item) {
    const parsedItem = {};
    let itemVal;
    if (typeof item.matchValue === 'object') {
        let val = item.matchValue.bigip || item.matchValue.use;
        if (item.matchType === 'region' || item.matchType === 'datacenter') {
            val = val.replace('/Common/Shared', '/Common');
        }
        itemVal = val;
        item.matchValue = val;
    } else if (item.matchType === 'state' || item.matchType === 'geoip-isp') {
        itemVal = `"${item.matchValue}"`;
    } else {
        itemVal = item.matchValue;
    }
    const notPrefix = item.matchOperator === 'not-equals' ? 'not ' : '';
    parsedItem[item.matchType] = item.matchValue;
    parsedItem.not = notPrefix.trim();
    parsedItem.name = `${notPrefix}${item.matchType} ${itemVal}`;
    tagDescription(parsedItem);
    return parsedItem;
};

const parseCertificate = function (item, options, app) {
    let cert = (item[options.srcCertPropName] || 'none');
    if (typeof cert === 'object') {
        if (!util.isEmptyOrUndefined(cert.bigip)) {
            item[options.destCertPropName] = cert.bigip;
            item[options.destKeyPropName] = cert.bigip.replace('.crt', '.key');
            item[options.destPasswrdPropName] = 'none';
            return;
        }
        cert = cert.use;
    }
    cert = cert.replace(/\.crt$/, '');

    // There is some post processing done in the Certificates part of map_as3.translate()
    // as such we format any chainCA bundle with -bundle.crt for later discovery.
    // At which time we convert it to what it needs to be (be it use, bigip, or string).
    // I am not sure why we do that there, but it's likely something to do with transactions not
    // working as intended and this is VERY OLD CODE.
    const certName = cert.replace(/.*\//g, '');
    const tenantCert = app[certName];
    if (tenantCert && tenantCert.chainCA) {
        item.chain = `${cert}-bundle.crt`;
    } else {
        item.chain = item.chain || 'none';
    }
    item[options.destCertPropName] = cert + (cert !== 'none' ? '.crt' : '');
    item[options.destKeyPropName] = cert + (cert !== 'none' ? '.key' : '');

    // check certificate declaration for a passphrase
    if (certName !== 'none') {
        item.ignore = item.ignore || {};
        item[options.destPasswrdPropName] = tenantCert[options.srcPasswrdPropName] || undefined;
        if (typeof item[options.destPasswrdPropName] === 'object') {
            const ignoreChanges = (tenantCert[options.srcPasswrdPropName].ignoreChanges === true);
            item[options.destPasswrdPropName] = secret(item, options.destPasswrdPropName);
            if (ignoreChanges === true) {
                item.ignore[options.destPasswrdPropName] = item[options.destPasswrdPropName];
                tenantCert.ignore = tenantCert.ignore || {};
                tenantCert.ignore[options.destPasswrdPropName] = item[options.destPasswrdPropName];
            }
        } else if (typeof item[options.destPasswrdPropName] === 'string' && tenantCert.ignore
                   && tenantCert.ignore[options.srcPasswrdPropName]) {
            item.ignore[options.destPasswrdPropName] = item[options.destPasswrdPropName];
        }
    }
};

const updateTlsOptions = function (item, context) {
    item.options = [];

    if (!item.insertEmptyFragmentsEnabled) {
        item.options.push('dont-insert-empty-fragments');
    }
    delete item.insertEmptyFragmentsEnabled;

    if (item.singleUseDhEnabled) {
        item.options.push('single-dh-use');
    }
    delete item.singleUseDhEnabled;

    if (!util.versionLessThan(context.target.tmosVersion, '14.0')) {
        if (!item.tls1_3Enabled) {
            item.options.push('no-tlsv1.3');
        }
    }
    delete item.tls1_3Enabled;

    if (!item.tls1_2Enabled) {
        item.options.push('no-tlsv1.2');
    }
    delete item.tls1_2Enabled;

    if (!item.tls1_1Enabled) {
        item.options.push('no-tlsv1.1');
    }
    delete item.tls1_1Enabled;

    if (!item.tls1_0Enabled) {
        item.options.push('no-tlsv1');
    }
    delete item.tls1_0Enabled;

    if (!item.dtlsEnabled) {
        item.options.push('no-dtls');
    }
    delete item.dtlsEnabled;

    if (!item.dtls1_2Enabled) {
        item.options.push('no-dtlsv1.2');
    }
    delete item.dtls1_2Enabled;

    if (!item.sslEnabled) {
        item.options.push('no-ssl');
    }
    delete item.sslEnabled;

    if (!item.ssl3Enabled) {
        item.options.push('no-sslv3');
    }
    delete item.ssl3Enabled;
};

const isInternal = function (item) {
    return item.virtualType === 'internal';
};

const updatePropsIfInternal = function (item) {
    if (isInternal(item)) {
        item.internal = {};

        // internal virtuals allow a source address but destination is
        // always 0.0.0.0 with a port of 'any'
        item.destination = '0.0.0.0:any';
        item.virtualAddresses = ['0.0.0.0'];

        // ICAP should only be on internal virtuals
        item = profile(item, 'profileICAP');
    }
    return item;
};

const updatePropsForSourceAddress = function (item) {
    // 'object' sourceAddress (that is, pointers to address lists) are handled elsewhere
    if (typeof item.sourceAddress === 'string') {
        item.virtualAddresses = item.virtualAddresses.map((virtualAddress) => {
            if (!Array.isArray(virtualAddress)) {
                return [virtualAddress, item.sourceAddress];
            }
            return virtualAddress;
        });
        delete item.sourceAddress;
    }
    return item;
};

const updatePropsIfStateless = function (item) {
    if (item.virtualType === 'stateless') {
        item.stateless = {};
    }
    return item;
};

const normalizeUrl = function (itemUrl) {
    const urlObj = {
        url: itemUrl,
        rejectUnauthorized: true
    };

    if (typeof urlObj.url === 'object') {
        urlObj.url = urlObj.url.url;
        urlObj.rejectUnauthorized = !itemUrl.skipCertificateCheck;

        const auth = itemUrl.authentication;
        if (auth) {
            if (auth.method === 'basic' && typeof auth.passphrase === 'object') {
                auth.passphrase = secret(auth, 'passphrase');
            }
            urlObj.authentication = auth;
        }
    }

    return urlObj;
};

const makeExternalMonitorRequests = function (context, tenantId, appId, itemId, item) {
    const externalMonitorFile = {};
    const path = util.mcpPath(tenantId, appId, itemId);

    // step 1 of 3: upload external monitor script
    externalMonitorFile.iControl_post = {};
    externalMonitorFile.iControl_post.reference = `${path}-external-monitor`;
    const fn = path.replace(/\//g, '_');
    externalMonitorFile.iControl_post.path = `/mgmt/shared/file-transfer/uploads/${fn}`;
    externalMonitorFile.iControl_post.method = 'POST';
    externalMonitorFile.iControl_post.ctype = 'application/octet-stream';
    externalMonitorFile.iControl_post.why = 'upload script file';
    externalMonitorFile.iControl_post.send = item.script;

    // step 2 of 3: configure the variables to be idempotent
    item.script = '';
    item.run = `${path}-script`;

    // step 3 of 3: install
    externalMonitorFile['source-path'] = `file:/var/config/rest/downloads/${fn}`;

    return normalize.actionableMcp(context, externalMonitorFile, 'sys file external-monitor', `${path}-script`);
};

const makeApmPolicyRequests = function (item, itemId, path, settings, classDisplayName) {
    if (item.url) {
        const urlObj = normalizeUrl(item.url);
        const url = urlObj.url;
        const rejectUnauthorized = urlObj.rejectUnauthorized;
        const type = url.includes('.tar.gz') ? '.tar.gz' : '.tar';
        const authentication = urlObj.authentication;

        settings.url = url;

        item.iControl_postFromRemote = {};

        // GET policy
        item.iControl_postFromRemote.get = {};
        item.iControl_postFromRemote.get.path = url;
        item.iControl_postFromRemote.get.method = 'GET';
        item.iControl_postFromRemote.get.rejectUnauthorized = rejectUnauthorized;
        item.iControl_postFromRemote.get.ctype = 'application/octet-stream';
        item.iControl_postFromRemote.get.why = `get ${classDisplayName} ${itemId} from url`;
        item.iControl_postFromRemote.get.authentication = authentication;

        // POST policy to bigip
        item.iControl_postFromRemote.post = {};
        item.iControl_postFromRemote.post.path = `/mgmt/shared/file-transfer/uploads/${path.split('/').pop()}${type}`;
        item.iControl_postFromRemote.post.method = 'POST';
        item.iControl_postFromRemote.post.ctype = 'application/octet-stream';
        item.iControl_postFromRemote.post.why = `upload ${classDisplayName} ${itemId}`;
        item.iControl_postFromRemote.post.settings = settings;

        if (item.ignoreChanges && urlObj.authentication && urlObj.authentication.token) {
            item.ignore.iControl_postFromRemote = {
                get: {
                    authentication: {
                        token: item.iControl_postFromRemote.get.authentication.token
                    }
                }
            };
        }
    }

    if (item.ignoreChanges) {
        delete item.ignoreChanges;
    }

    return item;
};

const makeDataGroupTokenRequests = function (item, itemId, path, settings, classDisplayName) {
    const urlObj = normalizeUrl(item.externalFilePath);
    const url = urlObj.url;
    const rejectUnauthorized = urlObj.rejectUnauthorized;
    const authentication = urlObj.authentication;

    settings.externalFilePath.url = url;
    item.iControl_postFromRemote = {};

    // GET policy
    item.iControl_postFromRemote.get = {};
    item.iControl_postFromRemote.get.path = url;
    item.iControl_postFromRemote.get.method = 'GET';
    item.iControl_postFromRemote.get.rejectUnauthorized = rejectUnauthorized;
    item.iControl_postFromRemote.get.ctype = 'application/octet-stream';
    item.iControl_postFromRemote.get.why = `get ${classDisplayName} ${itemId} from url`;
    item.iControl_postFromRemote.get.authentication = authentication;

    // POST policy to bigip
    item.iControl_postFromRemote.post = {};
    item.iControl_postFromRemote.post.path = `/mgmt/shared/file-transfer/uploads/${path.replace(/\//g, '_')}`;
    item.iControl_postFromRemote.post.method = 'POST';
    item.iControl_postFromRemote.post.ctype = 'application/octet-stream';
    item.iControl_postFromRemote.post.why = `upload ${classDisplayName} ${itemId}`;
    item.iControl_postFromRemote.post.settings = settings;

    return item;
};

const setMonitors = function setMonitors(obj) {
    const monitors = {};
    if (obj.monitors !== undefined && Array.isArray(obj.monitors)) {
        obj.monitors.forEach((mon, idx) => {
            if (typeof mon === 'string') {
                mon = (mon === 'icmp') ? 'gateway_icmp' : mon;
                monitors[`/Common/${mon.replace(/-/g, '_')}`] = {};
            } else {
                monitors[bigipPath(obj.monitors, idx)] = {};
            }
        });
        obj.monitors = monitors;
    }
    return obj;
};

const updateMember = function updateMember(member) {
    if (member.monitors === undefined || Object.keys(member.monitors).length === 0) {
        member.monitors = { default: {} };
    }
    member.minimumMonitors = member.minimumMonitors || 1;

    if (member.rateLimit <= 0) {
        member.rateLimit = 'disabled';
    }

    if (member.adminState) {
        switch (member.adminState) {
        case 'enable':
            member.state = 'user-up';
            member.session = 'user-enabled';
            break;
        case 'disable':
            member.state = 'user-up';
            member.session = 'user-disabled';
            break;
        case 'offline':
            member.state = 'user-down';
            member.session = 'user-disabled';
            break;
        default:
            log.error(`Invalid adminState state: ${member.adminState}`);
        }
    }

    if (member.metadata) {
        Object.keys(member.metadata).forEach((key) => {
            member.metadata[key].persist = member.metadata[key].persist.toString();
        });
    }
};

const addressDiscovery = function addressDiscovery(context, tenantId, newAppId, item, sdRequired, resources, pool) {
    const configs = [];

    const addMember = function addMember(poolItem, def) {
        def.fqdn = {};
        if (def.name) {
            const delimiter = def.name.includes(':') ? '.' : ':';
            def.name += delimiter + def.servicePort;
        }
        if (def.rateLimit === -1) { def.rateLimit = 'disabled'; }
        if (def.addressDiscovery === 'fqdn') {
            def.fqdn.autopopulate = def.autoPopulate;
        } else {
            def.fqdn.autopopulate = 'disabled';
        }

        if (!sdRequired) {
            poolItem.members.push(normalize.actionableMcp(context, def, 'ltm pool members', null).properties);
        }
    };

    if (item.bigip) {
        item.name = item.bigip;
        if (pool) {
            addMember(pool, item);
        }
    } else if (item.addressDiscovery === 'fqdn') {
        let nodeTenant = tenantId;
        let nodeApp = newAppId;
        if (item.shareNodes) {
            nodeTenant = 'Common';
            nodeApp = null;
        }
        const config = this.FQDN_Node(context, nodeTenant, nodeApp, item).configs[0];
        configs.push(config);
        item.name = config.path;
        if (pool) {
            addMember(pool, item);
        }
    } else if (item.addressDiscovery === 'static') {
        const addresses = (item.serverAddresses || []).map((address) => address);
        const serverNames = {};
        (item.servers || []).forEach((server) => {
            addresses.push(server.address);
            const rawAddress = server.address.split('%')[0];
            serverNames[rawAddress] = server.name;
        });
        addresses.forEach((addr) => {
            const rawAddress = addr.split('%')[0];
            if (!addr.includes('%') && item.routeDomain) {
                addr = addr.concat(`%${item.routeDomain}`);
            }
            addr = addr.includes('%') && addr.split('%')[1] === '0' ? addr.split('%')[0] : addr;
            addr = ipUtil.minimizeIP(addr);
            let nodeTenant = tenantId;
            let nodeApp = newAppId;
            if (item.shareNodes) {
                nodeTenant = 'Common';
                nodeApp = null;
            }
            // If it's a named server, use that name. Otherwise, use the address as the name
            const rawName = serverNames[rawAddress] || addr;
            item.name = util.mcpPath(nodeTenant, nodeApp, rawName);
            if (pool) {
                addMember(pool, item);
            }
            configs.push(this.Node(context, nodeTenant, nodeApp, addr, rawName, item).configs);
        });
    }

    if (sdRequired && !item.addressDiscovery.use) {
        const tenant = (item.shareNodes) ? 'Common' : tenantId;
        const task = serviceDiscovery.createTask(item, tenant, resources);
        const sdPath = util.mcpPath(tenantId, null, task.id);
        serviceDiscovery.prepareTaskForNormalize(task);
        configs.push(normalize.actionableMcp(context, task, 'mgmt shared service-discovery task', sdPath));
    }

    return configs;
};

/**
 * To return the non-defaultRouteDomain if specified in AS3 declaration for a given virtual address
 * with a route domain of 0.
 * @param {string} defaultAS3RouteDomain
 * @param {string} parsedAddress
 * @returns {string}
 */
const getRouteDomainForZero = function (defaultAS3RouteDomain, parsedAddress, initalRouteDomain) {
    if (initalRouteDomain.includes('%')) {
        initalRouteDomain = initalRouteDomain.split('%')[1].split('/')[0];
    }
    if (defaultAS3RouteDomain.includes('%')) {
        const routeDomainNumber = defaultAS3RouteDomain.split('%')[1].split('/')[0];
        if (parsedAddress.routeDomain === '' && Number(routeDomainNumber) > 0 && initalRouteDomain === '0') {
            return '%0';
        }
    }
    return parsedAddress.routeDomain;
};

/**
 * The translate function array handles AS3 class customizations.
 * Schema-validated input is translated to actionable desired config.
 * Returns an object containing an array of config items, and optional
 * additional instructions.
 *
 * @param {string} tenantId
 * @param {string} appId
 * @param {string} itemId
 * @param {object} item
 * @param {object} declaration
 * @returns {(Object|Promise)}
 */
const translate = {

    /**
     * Tenant is the top-level AS3 declaration class.
     */
    Tenant(context, tenantId, item) {
        // do not attempt to create the Common partition
        if (tenantId === 'Common') return { configs: [] };
        return { configs: [normalize.actionableMcp(context, item, 'auth partition', util.mcpPath(tenantId, '', ''))] };
    },

    /**
     * Application is the 2nd-level AS3 declaration class.
     */
    Application(context, tenantId, appId) {
        return { configs: [normalize.actionableMcp(context, {}, 'sys folder', util.mcpPath(tenantId, appId, ''))] };
    },

    /**
     * Defines an ALG_Log_Profile
     */
    ALG_Log_Profile(context, tenantId, appId, itemId, item) {
        ['startControlChannel', 'endControlChannel', 'startDataChannel', 'endDataChannel'].forEach((e) => {
            item[e].elements = (item[e].includeDestination === true) ? { destination: {} } : '';
            delete item[e].includeDestination;
        });
        const config = normalize.actionableMcp(context, item, 'ltm alg-log-profile', util.mcpPath(tenantId, appId, itemId));
        return { configs: [config] };
    },

    /**
     * Defines an iRule
     */
    iRule(context, tenantId, appId, itemId, item) {
        item.ignore = item.ignore || {};
        if (item.iRule.url && item.iRule.url.ignoreChanges) {
            item.ignore.iRule = '';
        }
        const config = normalize.actionableMcp(context, item, 'ltm rule', util.mcpPath(tenantId, appId, itemId));
        return createIRule(config);
    },

    /**
     * Defines an iFile
     */
    iFile(context, tenantId, appId, itemId, item) {
        const configs = [];

        if (item.iFile.bigip) {
            item['file-name'] = item.iFile;
        } else {
            const iFile = {};
            const path = util.mcpPath(tenantId, appId, itemId);

            iFile.iControl_post = {};
            iFile.iControl_post.reference = `${path}-ifile`;
            const fn = path.replace(/\//g, '_');
            iFile.iControl_post.path = `/mgmt/shared/file-transfer/uploads/${fn}`;
            iFile.iControl_post.method = 'POST';
            iFile.iControl_post.ctype = 'application/octet-stream';
            iFile.iControl_post.why = 'upload ifile';
            iFile.iControl_post.send = item.iFile;
            iFile['source-path'] = `file:/var/config/rest/downloads/${fn}`;

            item['file-name'] = `${path}-ifile`;
            configs.push(normalize.actionableMcp(context, iFile, 'sys file ifile', `${path}-ifile`));
        }

        configs.push(normalize.actionableMcp(context, item, 'ltm ifile', util.mcpPath(tenantId, appId, itemId)));
        return { configs };
    },

    /**
     * Defines an Enforcement Policy iRule
     */
    Enforcement_iRule(context, tenantId, appId, itemId, item) {
        const config = normalize.actionableMcp(context, item, 'pem irule', util.mcpPath(tenantId, appId, itemId));
        return createIRule(config);
    },

    /**
     * Defines a WAF Policy
     */
    WAF_Policy(context, tenantId, appId, itemId, item) {
        const path = util.mcpPath(tenantId, appId, itemId);
        const settings = util.simpleCopy(item);

        item.ignore = item.ignore || {};
        item.ignoreChanges = item.url && item.url.ignoreChanges ? true : item.ignoreChanges;

        if (typeof item.url !== 'undefined') {
            const urlObj = normalizeUrl(item.url);
            const url = urlObj.url;
            const rejectUnauthorized = urlObj.rejectUnauthorized;
            const authentication = urlObj.authentication;

            settings.url = url;

            item.iControl_postFromRemote = {};

            // get policy
            item.iControl_postFromRemote.get = {};
            item.iControl_postFromRemote.get.path = url;
            item.iControl_postFromRemote.get.method = 'GET';
            item.iControl_postFromRemote.get.rejectUnauthorized = rejectUnauthorized;
            item.iControl_postFromRemote.get.ctype = 'application/octet-stream';
            item.iControl_postFromRemote.get.why = `get asm policy ${itemId} from url`;
            item.iControl_postFromRemote.get.authentication = authentication;

            // post policy to bigip
            item.iControl_postFromRemote.post = {};
            item.iControl_postFromRemote.post.reference = path;
            item.iControl_postFromRemote.post.path = `/mgmt/shared/file-transfer/uploads/${path.split('/').pop()}.xml`;
            item.iControl_postFromRemote.post.method = 'POST';
            item.iControl_postFromRemote.post.ctype = 'application/octet-stream';
            item.iControl_postFromRemote.post.why = `upload asm policy ${itemId}`;
            item.iControl_postFromRemote.post.settings = settings;

            if (item.ignoreChanges && urlObj.authentication && urlObj.authentication.token) {
                item.ignore.iControl_postFromRemote = {
                    get: {
                        authentication: {
                            token: item.iControl_postFromRemote.get.authentication.token
                        }
                    }
                };
            }
        } else if (item.policy || item.file) {
            item.iControl_post = {};
            item.iControl_post.reference = path;
            item.iControl_post.path = `/mgmt/shared/file-transfer/uploads/${itemId}.xml`;
            item.iControl_post.method = 'POST';
            item.iControl_post.ctype = 'application/octet-stream';
            item.iControl_post.why = `upload asm policy ${itemId}`;
            item.iControl_post.send = item.policy || item.file;
            item.iControl_post.settings = settings;
            delete item.file;
        }

        if (item.ignoreChanges) {
            delete item.ignoreChanges;
        }

        // tmsh load policy
        const config = normalize.actionableMcp(context, item, 'asm policy', path);

        return { configs: [config] };
    },

    Ping_Access_Profile(context, tenantId, appId, itemId, item) {
        if (!item.useHTTPS) {
            delete item.serversslProfile;
        }

        item = profile(item, 'pingAccessProperties');
        item = profile(item, 'serversslProfile');
        item = profile(item, 'pool');
        return { configs: [normalize.actionableMcp(context, item, 'apm profile ping-access', util.mcpPath(tenantId, appId, itemId))] };
    },

    Ping_Access_Agent_Properties(context, tenantId, appId, itemId, item) {
        const path = util.mcpPath(tenantId, appId, itemId);
        const settings = util.simpleCopy(item);

        item.iControl_post = {};
        item.iControl_post.reference = path;
        item.iControl_post.path = `/mgmt/shared/file-transfer/uploads/${itemId}`;
        item.iControl_post.method = 'POST';
        item.iControl_post.ctype = 'application/octet-stream';
        item.iControl_post.why = `upload ping access agent properties ${itemId}`;
        item.iControl_post.send = util.base64Decode(item.propertiesData.base64);
        item.iControl_post.settings = settings;

        if (item.ignoreChanges) {
            delete item.ignoreChanges;
        }

        const config = normalize.actionableMcp(context, item, 'apm aaa ping-access-properties-file', path);

        return { configs: [config] };
    },
    /**
     * Defines an Access Profile
     */
    Access_Profile(context, tenantId, appId, itemId, item) {
        const path = util.mcpPath(tenantId, '', itemId);
        const settings = util.simpleCopy(item);
        delete settings.enable;

        item.ignore = item.ignore || {};
        item.ignoreChanges = item.url && item.url.ignoreChanges ? true : item.ignoreChanges;
        item = makeApmPolicyRequests(item, itemId, path, settings, 'Access Profile');

        const config = normalize.actionableMcp(context, item, 'apm profile access', path);
        config.properties.enable = item.enable || false;

        return { configs: [config] };
    },

    /**
     * Defines a Per-Request Access Policy
     */
    Per_Request_Access_Policy(context, tenantId, appId, itemId, item) {
        const path = util.mcpPath(tenantId, '', itemId);
        const settings = util.simpleCopy(item);

        item.ignore = item.ignore || {};
        item.ignoreChanges = item.url && item.url.ignoreChanges ? true : item.ignoreChanges;
        item = makeApmPolicyRequests(item, itemId, path, settings, 'Access Policy');

        const config = normalize.actionableMcp(context, item, 'apm policy access-policy', path);
        return { configs: [config] };
    },

    /**
     * Defines a monitor
     */
    Monitor(context, tenantId, appId, itemId, item) {
        const props = {};
        const configs = [];

        item.ignore = item.ignore || {};
        item.remark = item.remark || '';
        // build monitor destination for ipv4 or ipv6 with default value *.*
        item.targetAddress = ipUtil.minimizeIP(item.targetAddress);
        const delimiter = ((item.targetAddress !== undefined)
                            && item.targetAddress.includes(':')) ? '.' : ':';
        item.destination = item.targetAddress || '*';
        item.destination += delimiter + (item.targetPort || '*');
        if ((['https', 'http2', 'sip'].indexOf(item.monitorType) >= 0)) {
            const cert = item.clientCertificate;
            item.clientCertificate = cert ? `${cert}.crt` : 'none';
            item.key = cert ? `${cert}.key` : 'none';
            item.clientTLS = item.clientTLS ? item.clientTLS : 'none';
        }
        if (item.monitorType === 'sip') {
            item.filter = item.filter || 'none';
            item['filter-neg'] = item['filter-neg'] || 'none';
        }
        if (item.monitorType === 'external') {
            // Add default to external monitors for arguments
            item.arguments = item.arguments || 'none';

            if (item.script) {
                configs.push(makeExternalMonitorRequests(context, tenantId, appId, itemId, item));
            }
        }

        // convert codes from an array in AS3 to filter and filter-neg strings
        if (item.codesUp !== undefined) item.codesUp = item.codesUp.join(' ');
        if (item.codesDown !== undefined) item.codesDown = item.codesDown.join(' ');

        ['passphrase', 'secret'].forEach((value) => {
            if (item[value] !== undefined) {
                const ignoreChanges = (item[value].ignoreChanges === true);
                item[value] = secret(item, value);
                if (ignoreChanges === true) {
                    item.ignore[value] = item[value];
                }
            }
        });

        // set adaptive by absolute or percentage
        if (item.adaptiveDivergenceType !== undefined && item.adaptiveDivergenceType === 'absolute') {
            item.adaptiveDivergencePercentage = item.adaptiveDivergenceMilliseconds;
        }

        // quote any arbitrary strings
        if (item.environmentVariables) {
            Object.keys(item.environmentVariables).forEach((envVar) => {
                item.environmentVariables[envVar] = normalize.quoteString(item.environmentVariables[envVar]);
            });
        }

        const config = normalize.actionableMcp(context, item, 'ltm monitor', util.mcpPath(tenantId, appId, itemId));

        // Delete any properties that are not expected for the monitor type
        props.any = ['class', 'description', 'destination', 'interval', 'time-until-up', 'timeout', 'up-interval'];
        props.icmp = props.any.concat(['adaptive', 'adaptive-divergence-type', 'adaptive-divergence-value', 'adaptive-limit', 'adaptive-sampling-timespan', 'transparent']);
        props.tcp = props.icmp.concat(['ip-dscp', 'recv', 'recv-disable', 'reverse', 'send']);
        props.udp = props.tcp;
        props.dns = props.icmp.concat(['accept-rcode', 'answer-contains', 'qname', 'qtype', 'recv', 'reverse']);
        props.http = props.tcp.concat(['password', 'username']);
        props.https = props.http.concat(['cert', 'cipherlist', 'key', 'ssl-profile']);
        props.http2 = props.http.concat(['ssl-profile']);
        props.inband = ['class', 'description', 'failure-interval', 'failures', 'response-time', 'retry-time'];
        props.ldap = props.any.concat(['username', 'password', 'base', 'filter-ldap', 'security', 'mandatory-attributes', 'chase-referrals']);
        props.mysql = props.any.concat(['recv', 'send', 'username', 'password', 'count', 'database', 'recv-column', 'recv-row']);
        props.postgresql = props.mysql;
        props.radius = props.any.concat(['username', 'password', 'secret', 'nas-ip-address']);
        props.sip = props.any.concat(['cert', 'cipherlist', 'filter', 'filter-neg', 'headers', 'key', 'mode', 'request']);
        props.smtp = props.any.concat(['domain']);
        props.external = props.any.concat(['run', 'api-anonymous', 'args', 'user-defined']);
        props.ftp = props.any.concat(['username', 'password', 'debug', 'filename', 'mode']);

        props['tcp-half-open'] = props.any.concat(['transparent']);
        Object.keys(config.properties).forEach((key) => {
            if (props[item.monitorType].indexOf(key) === -1) {
                delete config.properties[key];
            }
        });

        if (['http', 'https', 'http2', 'ldap', 'ftp'].indexOf(item.monitorType) > -1) {
            config.properties.username = config.properties.username || 'none';
        }

        if (['ftp'].indexOf(item.monitorType) > -1) {
            config.properties.filename = config.properties.filename || 'none';
        }

        if (['dns', 'mysql', 'postgresql'].indexOf(item.monitorType) > -1) {
            config.properties.recv = config.properties.recv || 'none';
        }

        if (['ldap'].indexOf(item.monitorType) > -1) {
            config.properties.base = config.properties.base || 'none';
            config.properties['filter-ldap'] = config.properties['filter-ldap'] || 'none';
        }

        if (['ldap', 'mysql', 'postgresql'].indexOf(item.monitorType) > -1) {
            config.properties.password = config.properties.password || 'none';
        }

        if (['mysql', 'postgresql'].indexOf(item.monitorType) > -1) {
            ['database', 'recv-column', 'recv-row', 'send', 'username'].forEach((prop) => {
                config.properties[prop] = config.properties[prop] || 'none';
            });
        }

        config.command += ` ${(item.monitorType === 'icmp') ? 'gateway-icmp' : item.monitorType}`;
        configs.push(config);
        return { configs };
    },

    NodeMonitor(dec, source) {
        const monitorsObj = {};
        Object.keys(source.monitors).forEach((key) => {
            if (['/Common/gateway_icmp',
                '/Common/https_443',
                '/Common/icmp',
                '/Common/real_server',
                '/Common/snmp_dca',
                '/Common/tcp_echo'].indexOf(key) > -1) {
                monitorsObj[key] = {};
            }
            if (key.split('/')[1] !== 'Common' && key.split('/').length > 1) {
                const splitPath = key.split('/');
                let copyDec = dec;
                splitPath.forEach((prop) => {
                    if (prop !== '') {
                        copyDec = copyDec[prop];
                    }
                });
                if (copyDec.monitorType && ['gateway_icmp',
                    'https_443',
                    'icmp',
                    'real_server',
                    'snmp_dca',
                    'tcp_echo'].indexOf(copyDec.monitorType) > -1) {
                    monitorsObj[key] = {};
                }
            }
        });
        if (Object.keys(monitorsObj).length === 0) {
            monitorsObj.default = {};
        }
        return monitorsObj;
    },

    /**
     * Defines a node (nodes are NOT visible in declaration)
     */
    Node(context, tenantId, appId, addr, name, source) {
        const def = { address: addr };
<<<<<<< HEAD
        if (source.monitors) {
            const nodeMonitors = this.NodeMonitor(context.tasks[context.currentIndex].declaration, source);
            def.monitor = nodeMonitors;
        }
=======
>>>>>>> ecf26828
        const declaration = context.tasks[context.currentIndex].declaration;
        if (tenantId !== 'Common' && util.getDeepValue(declaration, [tenantId, 'useCommonRouteDomainTenant']) === false) {
            def.address = addr.split('%')[0];
        }
        return { configs: normalize.actionableMcp(context, def, 'ltm node', util.mcpPath(tenantId, appId, name)) };
    },

    /**
     * Defines an FQDN node (nodes are NOT visible in declaration)
     */
    FQDN_Node(context, tenantId, appId, item) {
        item.queryInterval = (item.queryInterval === 0) ? 'ttl' : String(item.queryInterval);
        if (item.addressFamily !== undefined) {
            item.addressFamily = item.addressFamily.toLowerCase();
        }
        const tmName = `${item.fqdnPrefix || ''}${item.hostname}`;
        const def = {
            fqdn: util.simpleCopy(item),
            metadata: [{
                name: 'fqdnPrefix',
                value: item.fqdnPrefix,
                persist: true
            }]
        };
        if (item.monitors) {
            const fqdnNodeMonitors = this.NodeMonitor(context.tasks[context.currentIndex].declaration, item);
            def.monitor = fqdnNodeMonitors;
        }

        const config = normalize.actionableMcp(context, def, 'ltm node', util.mcpPath(tenantId, appId, tmName));
        return { configs: [config] };
    },

    /**
     * Defines an HTTP profile
     */
    HTTP_Profile(context, tenantId, appId, itemId, item) {
        const supportSustainChunking = !util.versionLessThan(context.target.tmosVersion, '15.0');
        const configs = [];

        item.ignore = item.ignore || {};
        item.allowedResponseHeaders = item.allowedResponseHeaders || [];
        item.encryptCookies = item.encryptCookies || [];
        if (item.cookiePassphrase !== undefined) {
            const ignoreChanges = (item.cookiePassphrase.ignoreChanges === true);
            item.cookiePassphrase = secret(item, 'cookiePassphrase');
            if (ignoreChanges === true) {
                item.ignore.cookiePassphrase = item.cookiePassphrase;
            }
        }

        if (item.proxyType === 'explicit') {
            item.explicitProxy = {
                badRequestMessage: item.badRequestMessage || '',
                badResponseMessage: item.badResponseMessage || '',
                connectErrorMessage: item.connectErrorMessage || '',
                defaultConnectAction: item.defaultConnectAction || '',
                dnsErrorMessage: item.dnsErrorMessage || '',
                doNotProxyHosts: item.doNotProxyHosts || [],
                ipv6: item.ipv6 || false,
                resolver: item.resolver,
                routeDomain: `${item.routeDomain}` || '',
                tunnelName: item.tunnelName || ''
            };

            if (item.explicitProxy.tunnelName.indexOf('/') === -1) {
                item.explicitProxy.tunnelName = `/Common/${item.explicitProxy.tunnelName}`;
            }

            item.explicitProxy.routeDomain = `/Common/${item.explicitProxy.routeDomain}`;
        }

        item.fallbackRedirect = item.fallbackRedirect || '';
        item.fallbackStatusCodes = item.fallbackStatusCodes || [];
        if (typeof item.insertHeader === 'undefined' || typeof item.insertHeader.name === 'undefined'
            || typeof item.insertHeader.value === 'undefined') {
            item.insertHeader = '';
        } else {
            item.insertHeader = `${item.insertHeader.name}: ${item.insertHeader.value}`;
        }
        item.insertHeader = item.insertHeader || '';
        item.otherXFF = item.otherXFF || [];
        item.remark = item.remark || '';
        item.rewriteRedirects = item.rewriteRedirects.replace('addresses', 'nodes');
        item.whiteOutHeader = item.whiteOutHeader || '';
        item.viaHost = item.viaHost || '';
        item.hsts = {};
        item.hsts.insert = item.hstsInsert; // maps to hsts mode
        item.hsts.period = item.hstsPeriod;
        item.hsts.includeSubdomains = item.hstsIncludeSubdomains;
        item.hsts.preload = item.hstsPreload;

        item.enforcement = {
            allowBlankSpaceAfterHeaderName: item.allowBlankSpaceAfterHeaderName,
            enforceRFCCompliance: item.enforceRFCCompliance,
            excessClientHeaders: item.excessClientHeaders,
            excessServerHeaders: item.excessServerHeaders,
            knownMethods: item.knownMethods,
            maxHeaderCount: item.maxHeaderCount,
            maxHeaderSize: item.maxHeaderSize,
            maxRequests: item.maxRequests,
            oversizeClientHeaders: item.oversizeClientHeaders,
            oversizeServerHeaders: item.oversizeServerHeaders,
            pipelineAction: item.pipelineAction,
            truncatedRedirects: item.truncatedRedirects,
            unknownMethodAction: item.unknownMethodAction
        };
        if (Object.keys(item.enforcement).filter((k) => typeof item.enforcement[k] !== 'undefined')
            .length === 0) {
            delete item.enforcement;
        }
        // only BIG-IP 15.0 and newer - 'selective' and 'preserve' chunking was replaced with 'sustain' chunking
        // for both 'response' and 'request'
        if (supportSustainChunking) {
            const obsolete = ['selective', 'preserve'];
            ['responseChunking', 'requestChunking'].forEach((prop) => {
                if (obsolete.indexOf(item[prop]) > -1) {
                    item[prop] = 'sustain';
                }
            });
        // before BIG-IP 15.0 the default value of 'sustain' on newer versions did not exist so replace with the
        // pre 15.0 default value of 'preserve' for requestChunking and 'selective' for responseChunking.
        } else {
            item.requestChunking = item.requestChunking === 'sustain' ? 'preserve' : item.requestChunking;
            item.responseChunking = item.responseChunking === 'sustain' ? 'selective' : item.responseChunking;
        }

        configs.push(normalize.actionableMcp(context, item, 'ltm profile http', util.mcpPath(tenantId, appId, itemId)));

        if (!item.profileWebSocket && item.webSocketsEnabled) {
            // the deprecated method needs to fill out the default values of the new method
            const webSocketProfile = {
                description: 'none',
                masking: item.webSocketMasking
            };
            if (!util.versionLessThan(context.target.tmosVersion, '16.1')) {
                item = profile(item, 'profileIntegratedBotDefense');
                Object.assign(webSocketProfile, {
                    compressMode: 'preserved',
                    compression: true,
                    maximumWindowSize: 10,
                    noDelay: true
                });
            }
            configs.push(normalize.actionableMcp(context, webSocketProfile, 'ltm profile websocket', util.mcpPath(tenantId, appId, `f5_appsvcs_${item.webSocketMasking}`)));
        }

        if (item.proxyConnectEnabled) {
            const proxyConnectProfile = {
                defaultState: true
            };
            configs.push(normalize.actionableMcp(context, proxyConnectProfile, 'ltm profile http-proxy-connect', util.mcpPath(tenantId, appId, `f5_appsvcs_${itemId}_proxyConnect`)));
        }

        return { configs };
    },

    /**
     * Defines an HTTP/2 profile
     */
    HTTP2_Profile(context, tenantId, appId, itemId, item) {
        item.remark = item.remark || '';
        const config = normalize.actionableMcp(context, item, 'ltm profile http2', util.mcpPath(tenantId, appId, itemId));
        return { configs: [config] };
    },

    /**
     * Defines an Real-Time Streaming Protocol profile
     *
     */
    RTSP_Profile(context, tenantId, appId, itemId, item) {
        return { configs: [normalize.actionableMcp(context, item, 'ltm profile rtsp', util.mcpPath(tenantId, appId, itemId))] };
    },

    /**
     * Defines an Secure Socket (SOCKS) profile
     *
     */
    SOCKS_Profile(context, tenantId, appId, itemId, item) {
        ['routeDomain', 'tunnelName'].forEach((prop) => {
            if (item[prop].toString().indexOf('/') === -1) {
                item[prop] = `/Common/${item[prop]}`;
            }
        });
        return { configs: [normalize.actionableMcp(context, item, 'ltm profile socks', util.mcpPath(tenantId, appId, itemId))] };
    },

    /**
     * Defines a statistics profile
     */
    Statistics_Profile(context, tenantId, appId, itemId, item) {
        item.remark = item.remark || '';
        for (let i = 1; i < 33; i += 1) {
            const field = `field${i}`;
            item[field] = item[field] || 'none';
        }
        const config = normalize.actionableMcp(context, item, 'ltm profile statistics', util.mcpPath(tenantId, appId, itemId));
        return { configs: [config] };
    },

    /**
     * Defines a WebSocket profile
     */
    WebSocket_Profile(context, tenantId, appId, itemId, item) {
        item.remark = item.remark || '';
        const config = normalize.actionableMcp(context, item, 'ltm profile websocket', util.mcpPath(tenantId, appId, itemId));
        return { configs: [config] };
    },

    /**
     * Defines an HTTP Compression profile
     */
    HTTP_Compress(context, tenantId, appId, itemId, item) {
        item.contentTypeExclude = !item.contentTypeExcludes ? '' : `"${item.contentTypeExcludes.join('" "')}"`;
        item.contentTypeInclude = !item.contentTypeIncludes ? '' : `"${item.contentTypeIncludes.join('" "')}"`;
        item.uriExclude = !item.uriExcludes ? '' : `"${item.uriExcludes.join('" "')}"`;
        item.uriInclude = !item.uriIncludes ? '' : `"${item.uriIncludes.join('" "')}"`;
        item.remark = item.remark || '';
        ['gzipMemory', 'gzipWindowSize'].forEach((value) => {
            if (item[value]) {
                let power = 1;
                while (power < item[value]) {
                    power *= 2;
                }
                item[value] = power;
            }
        });
        const config = normalize.actionableMcp(context, item, 'ltm profile http-compression', util.mcpPath(tenantId, appId, itemId));
        return { configs: [config] };
    },

    /**
     * Defines a one-connect profile
     */
    Multiplex_Profile(context, tenantId, appId, itemId, item) {
        item.remark = item.remark || '';
        item.sourceMask = item.sourceMask || 'any';
        const config = normalize.actionableMcp(context, item, 'ltm profile one-connect', util.mcpPath(tenantId, appId, itemId));
        return { configs: [config] };
    },

    /**
     * Defines a server-ssl profile
     */
    TLS_Client(context, tenantId, appId, itemId, item, declaration) {
        const configs = [];
        const tenantDecl = declaration[tenantId];
        item.ignore = item.ignore || {};
        item.remark = item.remark || '';
        item.authenticationFrequency = item.authenticationFrequency
            .replace('one-time', 'once')
            .replace('every-time', 'always');

        if (item.cipherGroup) {
            item.ciphers = 'none';
        }
        item.authenticationDepth = item.authenticationDepth || 9;

        item.cipherGroup = item.cipherGroup || 'none';

        const clientCertOpts = {
            srcCertPropName: 'clientCertificate',
            destCertPropName: 'clientCertificate',
            destKeyPropName: 'key',
            srcPasswrdPropName: 'passphrase',
            destPasswrdPropName: 'passphrase'
        };
        parseCertificate(item, clientCertOpts, tenantDecl[appId]);

        if ((item.trustCA === undefined) || (item.trustCA === 'generic')) {
            item.trustCA = '/Common/ca-bundle.crt';
        } else {
            item.trustCA = bigipPath(item, 'trustCA', '/Common/ca-bundle.crt');
        }

        const c3dCAOpts = {
            srcCertPropName: 'c3dCertificateAuthority',
            destCertPropName: 'c3dCACertificate',
            destKeyPropName: 'c3dCAKey',
            srcPasswrdPropName: 'passphrase',
            destPasswrdPropName: 'c3dCAPassphrase'
        };
        parseCertificate(item, c3dCAOpts, tenantDecl[appId]);

        item.crlFile = bigipPath(item, 'crlFile', 'none');

        updateTlsOptions(item, context);

        item.renegotiatePeriod = (item.renegotiatePeriod === 'indefinite') ? 4294967295 : item.renegotiatePeriod;
        item.renegotiateSize = (item.renegotiateSize === 'indefinite') ? 4294967295 : item.renegotiateSize;
        item.handshakeTimeout = (item.handshakeTimeout === 'indefinite') ? 4294967295 : item.handshakeTimeout;

        configs.push(normalize.actionableMcp(context, item, 'ltm profile server-ssl', util.mcpPath(tenantId, appId, itemId)));

        if (item.ldapStartTLS) {
            const serverLdapProfile = {
                activationMode: item.ldapStartTLS
            };
            configs.push(
                normalize.actionableMcp(
                    context,
                    serverLdapProfile,
                    'ltm profile server-ldap',
                    util.mcpPath(tenantId, appId, `f5_appsvcs_serverside_${item.ldapStartTLS}`)
                )
            );
        }

        return { configs };
    },

    /**
     * Defines a client-ssl profile
     */
    TLS_Server(context, tenantId, appId, itemId, item, declaration) {
        const configs = [];

        const genIgnore = function genIgnore(tlsItem, cert, usage) {
            if (util.versionLessThan(context.target.tmosVersion, '14.0') && usage === 'CA') {
                tlsItem.ignore['proxy-ca-passphrase'] = cert.passphrase;
                return;
            }

            tlsItem.ignore.certificates = tlsItem.ignore.certificates || [];
            tlsItem.ignore.certificates.push({
                name: cert.name,
                passphrase: cert.passphrase
            });
        };

        const genCert = function genCert(tlsItem, certPath, usage) {
            // default proxy-ca properties on older BIG-IP versions
            if (util.versionLessThan(context.target.tmosVersion, '14.0') && usage === 'CA') {
                tlsItem['proxy-ca-cert'] = 'none';
                tlsItem['proxy-ca-key'] = 'none';
                tlsItem['proxy-ca-passphrase'] = 'none';
            }

            // skip cert generation if no cert available
            if (!certPath) {
                return;
            }

            const cert = {
                name: `set${tlsItem.certificates.length}`,
                key: `${certPath}.key`,
                certificate: `${certPath}.crt`,
                usage: util.versionLessThan(context.target.tmosVersion, '14.0') ? undefined : usage
            };

            // There is some post processing done in the Certificates part of map_as3.translate()
            // as such we format any chainCA bundle with -bundle.crt for later discovery.
            // At which time we convert it to what it needs to be (be it use, bigip, or string).
            // I am not sure why we do that there, but it's likely something to do with transactions not
            // working as intended and this is VERY OLD CODE.
            const tenantCert = util.getDeepValue(declaration, certPath, '/');
            if (tenantCert && tenantCert.chainCA) {
                cert.chain = `${certPath}-bundle.crt`;
            } else {
                cert.chain = 'none';
            }

            // check certificate declaration for a passphrase
            cert.passphrase = tenantCert.passphrase || undefined;
            if (typeof cert.passphrase === 'object') {
                const ignoreChanges = (tenantCert.passphrase.ignoreChanges === true);
                cert.passphrase = secret(cert, 'passphrase');
                if (ignoreChanges === true) {
                    genIgnore(tlsItem, cert, usage);
                }
            } else if (typeof cert.passphrase === 'string') {
                genIgnore(tlsItem, cert, usage);
            }

            // set proxy-ca properties on older BIG-IP versions
            if (util.versionLessThan(context.target.tmosVersion, '14.0') && usage === 'CA') {
                tlsItem['proxy-ca-cert'] = cert.certificate;
                tlsItem['proxy-ca-key'] = cert.key;
                tlsItem['proxy-ca-passphrase'] = cert.passphrase;
                return;
            }

            tlsItem.certificates.push(cert);
        };

        item.ignore = item.ignore || {};
        item.remark = item.remark || '';
        item.authenticationTrustCA = bigipPath(item, 'authenticationTrustCA', '');
        item.authenticationInviteCA = bigipPath(item, 'authenticationInviteCA', '');
        item.authenticationFrequency = item.authenticationFrequency
            .replace('one-time', 'once')
            .replace('every-time', 'always');
        item.authenticationDepth = item.authenticationDepth || 9;
        item.c3dOCSP = bigipPath(item, 'c3dOCSP', 'none');
        item.crlFile = bigipPath(item, 'crlFile', 'none');
        item.forwardProxyBypassAllowlist = item.forwardProxyBypassAllowlist || 'none';

        if (item.cipherGroup) {
            item.ciphers = 'none';
        }
        item.cipherGroup = item.cipherGroup || 'none';

        updateTlsOptions(item, context);

        item.renegotiateMaxRecordDelay = (item.renegotiateMaxRecordDelay === 'indefinite') ? 4294967295 : item.renegotiateMaxRecordDelay;
        item.renegotiatePeriod = (item.renegotiatePeriod === 'indefinite') ? 4294967295 : item.renegotiatePeriod;
        item.renegotiateSize = (item.renegotiateSize === 'indefinite') ? 4294967295 : item.renegotiateSize;
        item.handshakeTimeout = (item.handshakeTimeout === 'indefinite') ? 4294967295 : item.handshakeTimeout;

        // For backward compatibillity with older configs we decided to set
        // first certificate as sniDefault. Unless user decided to explicitly set
        // this property to another certificate. So we need to check it first.
        // Schema default for sniDefault property is false.
        const isSniDefaultSet = item.certificates.find((e) => e.sniDefault);

        item.certificates.forEach((obj, index) => {
            const tlsItem = Object.create(item);

            let itemName;
            if (item.namingScheme === 'certificate') {
                itemName = obj.certificate.split('/').pop();
            } else {
                itemName = index === 0 ? itemId : `${itemId}-${index}-`;
            }
            const path = util.mcpPath(tenantId, appId, itemName);

            tlsItem.certificates = [];
            genCert(tlsItem, obj.certificate, 'SERVER');
            genCert(tlsItem, obj.proxyCertificate, 'CA');

            // Set sniDefault to first certificate if applicable.
            if (index === 0) {
                tlsItem.sniDefault = obj.sniDefault || !isSniDefaultSet;
            } else {
                tlsItem.sniDefault = obj.sniDefault;
            }
            tlsItem.matchToSNI = obj.matchToSNI || 'none';
            tlsItem.mode = obj.enabled;
            if (item.certificates.length > 1) {
                tlsItem.requireSNI = (tlsItem.sniDefault === true);
            }

            configs.push(normalize.actionableMcp(context, tlsItem, 'ltm profile client-ssl', path));
        });

        if (item.ldapStartTLS) {
            const clientLdapProfile = {
                activationMode: item.ldapStartTLS
            };
            configs.push(
                normalize.actionableMcp(
                    context,
                    clientLdapProfile,
                    'ltm profile client-ldap',
                    util.mcpPath(tenantId, appId, `f5_appsvcs_clientside_${item.ldapStartTLS}`)
                )
            );
        }

        if (typeof item.smtpsStartTLS === 'string') {
            const smtpsProfile = {
                activationMode: item.smtpsStartTLS
            };
            configs.push(
                normalize.actionableMcp(
                    context,
                    smtpsProfile,
                    'ltm profile smtps',
                    util.mcpPath(tenantId, appId, `f5_appsvcs_smtps_${item.smtpsStartTLS}`)
                )
            );
        }

        return { configs };
    },

    /**
     * Defines an SSL/TLS certificate
     */
    Certificate(context, tenantId, appId, itemId, item) {
        const configs = [];
        const path = util.mcpPath(tenantId, appId, itemId);
        let updatePath = false;
        const pathUpdates = [];

        const upload = function upload(type, certPath, certItem, contentKey) {
            // step 1 of 2: upload the cert or key
            certItem.iControl_post = {};
            certItem.iControl_post.reference = certPath;
            const fn = certPath.replace(/\//g, '_');
            certItem.iControl_post.path = `/mgmt/shared/file-transfer/uploads/${fn}`;
            certItem.iControl_post.method = 'POST';
            certItem.iControl_post.ctype = 'application/octet-stream';
            certItem.iControl_post.why = `upload ${contentKey} file`;
            certItem.iControl_post.send = certItem[contentKey]
                .replace(/\r\n/g, '\n')
                .replace(/(.{64})/g, '$1\n')
                .replace(/(.{64})\n\n/g, '$1\n');

            // step 2 of 2: install
            const hash = crypto.createHash('sha1');
            hash.update(certItem.iControl_post.send);
            certItem.checksum = `SHA1:${certItem.iControl_post.send.length}:${hash.digest('hex')}`;
            certItem['source-path'] = `file:/var/config/rest/downloads/${fn}`;
            if (type === 'ssl-key') {
                if (typeof certItem.passphrase === 'object') {
                    const ignoreChanges = (certItem.passphrase.ignoreChanges === true);
                    certItem.passphrase = secret(certItem, 'passphrase');
                    if (ignoreChanges === true) {
                        certItem.ignore.passphrase = certItem.passphrase;
                    }
                }
            }

            configs.push(normalize.actionableMcp(context, certItem, `sys file ${type}`, certPath));
        }; // upload()

        item.ignore = item.ignore || {};

        if (item.class === 'Certificate') {
            if (item.staplerOCSP) {
                item['cert-validation-options'] = ['ocsp'];
                item['cert-validators'] = (item.staplerOCSP.bigip) ? [item.staplerOCSP.bigip] : [item.staplerOCSP.use];
            }
            if (item.issuerCertificate) {
                item['issuer-cert'] = bigipPath(item, 'issuerCertificate');
                if (item['issuer-cert'].indexOf('.crt') !== item['issuer-cert'].length - 4) {
                    item['issuer-cert'] = `${item['issuer-cert']}.crt`;
                }
            }
        }

        if (item.pkcs12) {
            const pkcs12Obj = item.pkcs12Options.internalOnly[0];
            if (pkcs12Obj.certificates.length === 1) {
                item.certificate = pkcs12Obj.certificates[0];
            } else {
                item.bundle = pkcs12Obj.certificates.join('\n');
            }
            item.privateKey = pkcs12Obj.privateKey; // gitleaks:allow
            if (item.pkcs12Options.ignoreChanges) {
                item.ignore.checksum = 'checksum';
            }
        }

        if (item.bundle) {
            if (typeof item.bundle === 'string') {
                upload('ssl-cert', path, item, 'bundle');
            } else if (typeof item.bundle === 'object' && typeof item.bundle.bigip === 'string') {
                updatePath = true;
                pathUpdates.push({
                    oldString: `${path}`,
                    newString: `${item.bundle.bigip}`
                });
            }
        }

        if (item.certificate) {
            if (typeof item.certificate === 'string') {
                upload('ssl-cert', `${path}.crt`, item, 'certificate');
            } else if (typeof item.certificate === 'object' && typeof item.certificate.bigip === 'string') {
                // have to correct a path in the object that is referencing this
                updatePath = true;
                pathUpdates.push({
                    oldString: `${path}.crt`,
                    newString: item.certificate.bigip
                });
            }
        }

        // If there is a chainCA we need to update the path to point at the desired CA_Bundle.
        // For chainCAs that are strings, the chainCA will have its cert imported.
        // For chainCAs that are objects (e.g. bigip and use), the chainCA will be updated to
        // point at the object or location it's referencing.
        // The oldString is the name of the ${certificate object}-bundle.crt.
        // The newString is the location on the BIG-IP
        if (item.chainCA) {
            // In case of chainCA there should be no properties listed in propertiesToDelete
            const propertiesToDelete = ['cert-validation-options', 'cert-validators', 'issuer-cert'];
            propertiesToDelete.forEach((prop) => {
                if (prop in item) {
                    delete item[prop];
                }
            });
            if (typeof item.chainCA === 'string') {
                upload('ssl-cert', `${path}-bundle.crt`, item, 'chainCA');
            } else if (typeof item.chainCA === 'object' && (item.chainCA.bigip || item.chainCA.use)) {
                const newString = (item.chainCA.bigip) ? item.chainCA.bigip : item.chainCA.use;

                updatePath = true;
                pathUpdates.push({
                    oldString: `${path}-bundle.crt`,
                    newString
                });
            }
        }

        if (item.privateKey) {
            if (typeof item.privateKey === 'string') {
                upload('ssl-key', `${path}.key`, item, 'privateKey');
            } else if (typeof item.privateKey === 'object' && typeof item.privateKey.bigip === 'string') {
                // have to correct a path in the object that is referencing this
                updatePath = true;
                pathUpdates.push({
                    oldString: `${path}.key`,
                    newString: item.privateKey.bigip
                });
            }
        }
        const configUpdates = {
            configs,
            updatePath,
            pathUpdates
        };

        return configUpdates;
    },

    Certificate_Validator_OCSP(context, tenantId, appId, itemId, item, declaration) {
        const tenantDecl = declaration[tenantId];
        const configs = [];
        if (util.isEmptyOrUndefined(item.signingCertificate)) {
            item.signingCertificate = 'none';
            item.signingPrivateKey = 'none';
            item.signingPassphrase = 'none';
        } else {
            const signerOpts = {
                srcCertPropName: 'signingCertificate',
                destCertPropName: 'signingCertificate',
                destKeyPropName: 'signingPrivateKey',
                srcPasswrdPropName: 'passphrase',
                destPasswrdPropName: 'signingPassphrase'
            };
            parseCertificate(item, signerOpts, tenantDecl[appId]);
        }

        item.signingPassphrase = item.signingPassphrase || 'none';

        configs.push(normalize.actionableMcp(context, item, 'sys crypto cert-validator ocsp', util.mcpPath(tenantId, appId, itemId)));
        return { configs };
    },

    /**
     * Defines an SSL/TLS certificate authority bundle
     */
    CA_Bundle(context, tenantId, appId, itemId, item) {
        return translate.Certificate(context, tenantId, appId, itemId, item);
    },

    /**
     * Defines a DNS Cache
     */
    DNS_Cache(context, tenantId, appId, itemId, item) {
        const configs = [];

        item.localZones = item.localZones || 'none';
        item.forwardZones = item.forwardZones || 'none';

        configs.push(normalize.actionableMcp(context, item, `ltm dns cache ${item.type}`, util.mcpPath(tenantId, appId, itemId)));
        return { configs };
    },

    /**
     * Defines a DNS Logging Profile
     */
    DNS_Logging_Profile(context, tenantId, appId, itemId, item) {
        item.remark = item.remark || '';
        const config = normalize.actionableMcp(context, item, 'ltm profile dns-logging', util.mcpPath(tenantId, appId, itemId));
        return { configs: [config] };
    },

    /**
     * Defines a DNS Nameserver
     */
    DNS_Nameserver(context, tenantId, appId, itemId, item) {
        const configs = [];

        configs.push(normalize.actionableMcp(context, item, 'ltm dns nameserver', util.mcpPath(tenantId, appId, itemId)));
        return { configs };
    },

    /**
     * Defines a DNS Profile
     */
    DNS_Profile(context, tenantId, appId, itemId, item) {
        const configs = [];

        item.cache = item.cache || 'none';
        item.securityProfile = item.securityProfile || 'none';
        item.remark = item.remark || '';

        if (!item.loggingProfile) {
            item.loggingEnabled = false;
            item.loggingProfile = 'none';
        }

        configs.push(normalize.actionableMcp(context, item, 'ltm profile dns', util.mcpPath(tenantId, appId, itemId)));
        return { configs };
    },

    /**
     * Defines a DNS TSIG Key
     */
    DNS_TSIG_Key(context, tenantId, appId, itemId, item) {
        const configs = [];
        item.ignore = item.ignore || {};
        let ignoreChanges;

        if (item.secret !== undefined) {
            ignoreChanges = (item.secret.ignoreChanges === true);
            item.secret = secret(item, 'secret');
            if (ignoreChanges === true) {
                item.ignore.secret = item.secret;
            }
        }

        configs.push(normalize.actionableMcp(context, item, 'ltm dns tsig-key', util.mcpPath(tenantId, appId, itemId)));
        return { configs };
    },

    /**
     * Defines a DNS Zone
     */
    DNS_Zone(context, tenantId, appId, itemId, item) {
        const configs = [];

        item.dnsExpressEnabled = (item.dnsExpress) ? item.dnsExpress.enabled : true;
        item.dnsExpressNotifyAction = (item.dnsExpress) ? item.dnsExpress.notifyAction : 'consume';
        item.dnsExpressNotifyTsigVerify = (item.dnsExpress) ? item.dnsExpress.verifyNotifyTsig : true;

        if (item.dnsExpress) {
            item.dnsExpressServer = item.dnsExpress.nameserver;
            item.dnsExpressAllowNotify = item.dnsExpress.allowNotifyFrom;
        }

        configs.push(normalize.actionableMcp(context, item, 'ltm dns zone', util.mcpPath(tenantId, appId, itemId)));
        return { configs };
    },

    /**
     * Defines a TCP profile
     */
    TCP_Profile(context, tenantId, appId, itemId, item) {
        item.ignore = item.ignore || {};
        item.remark = item.remark || '';
        if (item.nagle !== 'auto') item.nagle += 'd';
        if (item.mptcp !== 'passthrough') item.mptcp += 'd';
        if (item.md5SignaturePassphrase !== undefined) {
            const ignoreChanges = (item.md5SignaturePassphrase.ignoreChanges === true);
            item.md5SignaturePassphrase = secret(item, 'md5SignaturePassphrase');
            if (ignoreChanges === true) {
                item.ignore.md5SignaturePassphrase = item.md5SignaturePassphrase;
            }
        }
        if (item.closeWaitTimeout === -1) item.closeWaitTimeout = 4294967295;
        if (item.finWaitTimeout === -1) item.finWaitTimeout = 4294967295;
        if (item.finWait2Timeout === -1) item.finWait2Timeout = 4294967295;
        if (item.idleTimeout === -1) item.idleTimeout = 4294967295;
        if (item.timeWaitTimeout === -1) item.timeWaitTimeout = 'indefinite';
        if (item.zeroWindowTimeout === -1) item.zeroWindowTimeout = 4294967295;
        if (item.tcpOptions === undefined) {
            item.tcpOptions = 'none';
        } else {
            item.tcpOptions = item.tcpOptions.map((x) => `{${x.option} ${x.when}}`).join(' ');
        }

        const configUpdates = {
            configs: [normalize.actionableMcp(context, item, 'ltm profile tcp', util.mcpPath(tenantId, appId, itemId))]
        };
        return configUpdates;
    },

    /**
     * Defines a UDP profile
     */
    UDP_Profile(context, tenantId, appId, itemId, item) {
        item.remark = item.remark || '';
        if (item.idleTimeout === 0) item.idleTimeout = 'immediate';
        else if (item.idleTimeout === -1) item.idleTimeout = 'indefinite';

        const config = normalize.actionableMcp(context, item, 'ltm profile udp', util.mcpPath(tenantId, appId, itemId));
        return { configs: [config] };
    },

    /**
     * Defines a IP_Other_Profile
     */
    IP_Other_Profile(context, tenantId, appId, itemId, item) {
        item.remark = item.remark || '';
        if (item.idleTimeout === 0) item.idleTimeout = 'immediate';
        else if (item.idleTimeout === -1 || item.idleTimeout === 4294967295) {
            item.idleTimeout = 'indefinite';
        }
        const config = normalize.actionableMcp(context, item, 'ltm profile ipother', util.mcpPath(tenantId, appId, itemId));
        return { configs: [config] };
    },

    /**
    * Defines a Radius_Profile
    */
    Radius_Profile(context, tenantId, appId, itemId, item) {
        item.remark = item.remark || '';
        // delete PEM-dependent props that have defaults in the schema
        if (!util.isOneOfProvisioned(context.target, ['pem', 'afm'])) {
            delete item.protocolProfile;
            delete item.subscriberDiscoveryEnabled;
        }
        const config = normalize.actionableMcp(context, item, 'ltm profile radius', util.mcpPath(tenantId, appId, itemId));
        return { configs: [config] };
    },

    /**
     * Defines a Classification_Profile
     */
    Classification_Profile(context, tenantId, appId, itemId, item) {
        item.remark = item.remark || '';
        const config = normalize.actionableMcp(context, item, 'ltm profile classification', util.mcpPath(tenantId, appId, itemId));
        return { configs: [config] };
    },

    /**
     * Defines a FIX_Profile
     */
    FIX_Profile(context, tenantId, appId, itemId, item) {
        item.remark = item.remark || '';
        if (item.senderTagMappingList && item.senderTagMappingList.length > 0) {
            const origList = item.senderTagMappingList;
            item.senderTagMappingList = [];
            origList.forEach((senderTagMap, index) => {
                item.senderTagMappingList[index] = {
                    name: senderTagMap.senderId,
                    senderId: senderTagMap.senderId,
                    tagDataGroup: senderTagMap.tagDataGroup.use || senderTagMap.tagDataGroup.bigip
                };
            });
        } else {
            item.senderTagMappingList = 'none';
        }
        item.messageLogPublisher = item.messageLogPublisher || 'none';
        item.reportLogPublisher = item.reportLogPublisher || 'none';
        item.fullLogonParsingEnabled = item.fullLogonParsingEnabled.toString().toLowerCase();
        item.quickParsingEnabled = item.quickParsingEnabled.toString().toLowerCase();
        item.responseParsingEnabled = item.responseParsingEnabled.toString().toLowerCase();
        const config = normalize.actionableMcp(context, item, 'ltm profile fix', util.mcpPath(tenantId, appId, itemId));
        return { configs: [config] };
    },

    /**
     * Defines a L4 profile
     */
    L4_Profile(context, tenantId, appId, itemId, item) {
        item.remark = item.remark || 'none';
        item.pvaAcceleration = item.pvaAcceleration || 'full';
        if (item.clientTimeout === -1) item.clientTimeout = 86400;
        if (item.idleTimeout === -1) item.idleTimeout = 'indefinite';
        if (item.maxSegmentSize === -1) item.maxSegmentSize = 9162;
        if (item.tcpCloseTimeout === -1) {
            item.tcpCloseTimeout = 'indefinite';
        } else if (item.tcpCloseTimeout === 0) {
            item.tcpCloseTimeout = 'immediate';
        }
        if (item.tcpHandshakeTimeout === -1) {
            item.tcpHandshakeTimeout = 'indefinite';
        } else if (item.tcpHandshakeTimeout === 0) {
            item.tcpHandshakeTimeout = 'immediate';
        }

        const config = normalize.actionableMcp(context, item, 'ltm profile fastl4', util.mcpPath(tenantId, appId, itemId));
        return { configs: [config] };
    },

    /**
     * Defines an Analytics profile
     */
    Analytics_Profile(context, tenantId, appId, itemId, item) {
        item.remark = item.remark || '';
        item.notifyEmailAddresses = !item.notifyEmailAddresses ? '' : item.notifyEmailAddresses.join(' ');
        if (item.countriesForStatCollection && item.countriesForStatCollection.length > 0) {
            item.countriesForStatCollection = `"${item.countriesForStatCollection.join('" "')}"`;
        }
        if (item.subnetsForStatCollection && item.subnetsForStatCollection.length > 0) {
            item.subnetsForStatCollection = `"${item.subnetsForStatCollection.join('" "')}"`;
        }
        if (item.urlsForStatCollection && item.urlsForStatCollection.length > 0) {
            item.urlsForStatCollection = `"${item.urlsForStatCollection.join('" "')}"`;
        }

        const captureFilter = item.captureFilter;
        if (captureFilter) {
            if (captureFilter.userAgentSubstrings && captureFilter.userAgentSubstrings.length !== 0) {
                item.captureFilter.userAgentSubstrings = `"${item.captureFilter.userAgentSubstrings.join('" "')}"`;
            }
            item.captureFilter = {};
            item.captureFilter.captureForF5Appsvcs = captureFilter;
            if (captureFilter.virtualServers) {
                captureFilter.virtualServers.forEach((element, index) => {
                    if (captureFilter.virtualServers[index].indexOf('/') === -1) {
                        captureFilter.virtualServers[index] = util.mcpPath(tenantId, appId, element);
                    }
                });
            }
            if (captureFilter.nodeAddresses) {
                captureFilter.nodeAddresses.forEach((element, index) => {
                    if (captureFilter.nodeAddresses[index].indexOf('/') === -1) {
                        captureFilter.nodeAddresses[index] = util.mcpPath(tenantId, null, element);
                    }
                });
            }
        }
        const config = normalize.actionableMcp(context, item, 'ltm profile analytics', util.mcpPath(tenantId, appId, itemId));

        // If these collections are explicitly empty instead of deleted tmsh will mistaken them for content and error
        // when created but toggling from 'enabled' to 'disabled' works even when the collections have content.
        if (config.properties['collect-geo'] === 'disabled') {
            delete config.properties['countries-for-stat-collection'];
        }
        if (config.properties['collect-subnets'] === 'disabled') {
            delete config.properties['subnets-for-stat-collection'];
        }
        if (config.properties['collect-url'] === 'disabled') {
            delete config.properties['urls-for-stat-collection'];
        }

        return { configs: [config] };
    },

    /**
     * Define an Analytics TCP profile
     */
    Analytics_TCP_Profile(context, tenantId, appId, itemId, item) {
        item.remark = item.remark || '';

        const config = normalize.actionableMcp(context, item, 'ltm profile tcp-analytics', util.mcpPath(tenantId, appId, itemId));
        return { configs: [config] };
    },

    /**
     * Defines a persistence profile
     */
    Persist(context, tenantId, appId, itemId, item) {
        item.ignore = item.ignore || {};
        // convert ttl seconds to special bigip dd:hh:mm:ss format
        item.ttl = util.convertTtlToDayHourMinSec(item.ttl);
        // replace zero value with special bigip string
        if (item.duration === 0) {
            item.duration = 'indefinite';
        }
        // force default values for description and rule (should parser do this?)
        item.remark = item.remark || '';
        // minimize zeroes in IPv4/6 address to match MCP treatment of same
        item.addressMask = ipUtil.minimizeIP(item.addressMask) || '';
        if (item.iRule === undefined) { item.iRule = ''; }
        if (item.passphrase !== undefined) {
            const ignoreChanges = (item.passphrase.ignoreChanges === true);
            item.passphrase = secret(item, 'passphrase');
            if (ignoreChanges === true) {
                item.ignore.passphrase = item.passphrase;
            }
        }
        // replace AS3 method name with bigip method name
        const persistType = item.persistenceMethod
            .replace('destination', 'dest')
            .replace('address', 'addr')
            .replace('tls-session-id', 'ssl')
            .replace('-info', '');

        const config = normalize.actionableMcp(context, item, 'ltm persistence', util.mcpPath(tenantId, appId, itemId));

        // reduce property list to match what belongs to the specified persistence method
        const props = {};
        props.any = ['description', 'match-across-pools', 'match-across-services', 'match-across-virtuals', 'mirror', 'override-connection-limit', 'timeout'];
        props.cookie = props.any.concat(['always-send', 'cookie-name', 'method', 'expiration', 'httponly', 'secure']);
        if (config.properties.method !== undefined) {
            if (config.properties.method === 'hash') {
                props.cookie = props.cookie.concat(['hash-length', 'hash-offset']);
                // schema has 2 values that map to hash-length: count and hashCount.
                // The latter appears only here.
                if (item.hashCount !== undefined) config.properties['hash-length'] = item.hashCount;
            }
            if (config.properties.method === 'insert') {
                props.cookie = props.cookie.concat(['cookie-encryption', 'cookie-encryption-passphrase']);
            }
        }
        props.hash = props.any.concat(['hash-algorithm', 'hash-length', 'hash-buffer-limit', 'hash-offset', 'hash-start-pattern', 'hash-end-pattern', 'rule']);
        props.msrdp = props.any.concat(['has-session-dir']);
        props.sip = props.any.concat(['sip-info']);
        props.ssl = props.any;
        props.universal = props.any.concat(['rule']);
        props['dest-addr'] = props.any.concat(['hash-algorithm', 'mask']);
        props['source-addr'] = props.any.concat(['hash-algorithm', 'mask']);
        Object.keys(config.properties).forEach((key) => {
            if (props[persistType].indexOf(key) === -1) {
                delete config.properties[key];
            }
        });

        config.command += ` ${persistType}`;
        return { configs: [config] };
    },

    Address_Discovery(context, tenantId, appId, itemId, item) {
        let configs = [];
        const newAppId = (tenantId === 'Common') ? 'Shared' : undefined;
        item.resources = item.resources || [];

        item.resources.forEach((resource) => {
            resource.member = setMonitors(resource.member);
            updateMember(resource.member);
        });

        item.path = util.mcpPath(tenantId, appId, itemId);
        configs = configs.concat(addressDiscovery
            .call(this, context, tenantId, newAppId, item, true, item.resources));
        return { configs };
    },

    /**
     * Defines a group of servers to be targeted by a virtual.
     */
    Pool(context, tenantId, appId, itemId, item) {
        let configs = [];
        const path = util.mcpPath(tenantId, appId, itemId);
        const memberDefs = item.members || [];
        const newAppId = (tenantId === 'Common') ? 'Shared' : undefined;

        [['allowNATEnabled', 'allow-nat'], ['allowSNATEnabled', 'allow-snat']].forEach((prop) => {
            if (typeof item[prop[0]] === 'boolean') {
                item[prop[1]] = item[prop[0]] ? 'yes' : 'no';
                delete item[prop[0]];
            }
        });

        if (!item.monitors || item.monitors.length === 0) {
            delete item.monitors;
            delete item.minimumMonitors;
        }

        // convert array of monitors into an object and handle native monitors
        item = setMonitors(item);

        const sdRequired = memberDefs.some((def) => def.addressDiscovery
            && ['static', 'fqdn'].indexOf(def.addressDiscovery) === -1);

        // rebuild item.members: each AS3 member can contain multiple addresses
        item.members = [];
        item.ignore = item.ignore || {};
        memberDefs.forEach((def) => {
            def = setMonitors(def);
            updateMember(def);

            if (def.enable) {
                configs = configs.concat(addressDiscovery
                    .call(this, context, tenantId, newAppId, def, sdRequired, [{ item, path }], item));
            }
        });

        if (sdRequired) {
            // Discovery Worker will handle member assignment, so ignore in AS3 diff
            item.ignore.members = '';
            delete item.members;
        }

        if (item.metadata) {
            Object.keys(item.metadata).forEach((member) => {
                item.metadata[member].persist = item.metadata[member].persist.toString();
            });
        }

        configs.push(normalize.actionableMcp(context, item, 'ltm pool', path));
        return { configs };
    },

    /**
     * Defines a Diameter Endpoint Profile
     */
    Enforcement_Diameter_Endpoint_Profile(context, tenantId, appId, itemId, item) {
        const configs = [];

        if (item.fatalGraceTime === 0) {
            item.fatalGraceTime = {
                enabled: 'no',
                time: item.fatalGraceTime
            };
        } else {
            item.fatalGraceTime = {
                enabled: 'yes',
                time: item.fatalGraceTime
            };
        }

        configs.push(normalize.actionableMcp(context, item, 'pem profile diameter-endpoint', util.mcpPath(tenantId, appId, itemId)));
        return { configs };
    },

    /**
     * Defines a Radius AAA Profile
     */
    Enforcement_Radius_AAA_Profile(context, tenantId, appId, itemId, item) {
        const configs = [];
        item.ignore = item.ignore || {};

        if (item.sharedSecret !== undefined) {
            const ignoreChanges = (item.sharedSecret.ignoreChanges === true);
            item.sharedSecret = secret(item, 'sharedSecret');
            if (ignoreChanges === true) {
                item.ignore.sharedSecret = item.sharedSecret;
            }
        }

        if (item.password !== undefined) {
            const ignoreChanges = (item.password.ignoreChanges === true);
            item.password = secret(item, 'password');
            if (ignoreChanges === true) {
                item.ignore.password = item.password;
            }
        }

        configs.push(normalize.actionableMcp(context, item, 'pem profile radius-aaa', util.mcpPath(tenantId, appId, itemId)));
        return { configs };
    },

    /**
     * Defines an Enforcement Format Script
     */
    Enforcement_Format_Script(context, tenantId, appId, itemId, item) {
        item.definition = (item.definition) ? util.escapeTcl(item.definition) : undefined;
        const configs = [];
        configs.push(normalize.actionableMcp(context, item, 'pem reporting format-script', util.mcpPath(tenantId, appId, itemId)));
        return { configs };
    },

    /**
     * Defines an Enforcement Interception Endpoint
     */
    Enforcement_Interception_Endpoint(context, tenantId, appId, itemId, item) {
        const configs = [];
        configs.push(normalize.actionableMcp(context, item, 'pem interception-endpoint', util.mcpPath(tenantId, appId, itemId)));
        return { configs };
    },

    /**
     * Defines an Enforcement Profile
     */
    Enforcement_Profile(context, tenantId, appId, itemId, item) {
        const configs = [];

        configs.push(normalize.actionableMcp(context, item, 'pem profile spm', util.mcpPath(tenantId, appId, itemId)));
        return { configs };
    },

    /**
     * Defines a Subscriber Management Profile
     */
    Enforcement_Subscriber_Management_Profile(context, tenantId, appId, itemId, item) {
        const configs = [];

        if (!item.dhcpLeaseQuery) {
            item.dhcpLeaseQuery = { enabled: false };
        }

        configs.push(normalize.actionableMcp(context, item, 'pem profile subscriber-mgmt', util.mcpPath(tenantId, appId, itemId)));
        return { configs };
    },

    /**
     * Defines a Subscriber Management Profile
     */
    Enforcement_Listener(context, tenantId, appId, itemId, item) {
        const configs = [];

        configs.push(normalize.actionableMcp(context, item, 'pem listener', util.mcpPath(tenantId, appId, itemId)));
        return { configs };
    },

    /**
     * Defines a Bandwidth Control Policy
     */
    Bandwidth_Control_Policy(context, tenantId, appId, itemId, item) {
        const unitFactor = {
            bbps: Math.pow(10, 0), // eslint-disable-line no-restricted-properties
            Kbps: Math.pow(10, 3), // eslint-disable-line no-restricted-properties
            Mbps: Math.pow(10, 6), // eslint-disable-line no-restricted-properties
            Gbps: Math.pow(10, 9) // eslint-disable-line no-restricted-properties
        };

        item.maxBandwidth *= unitFactor[item.maxBandwidthUnit];
        item.maxUserBandwidth *= unitFactor[item.maxUserBandwidthUnit];
        item.maxUserPPS *= unitFactor[item.maxUserPPSUnit.replace('pps', 'bps')];

        Object.keys(item.categories || {}).forEach((key) => {
            const cat = item.categories[key];
            if (cat.maxBandwidthUnit === '%') {
                cat.maxCatRatePercentage = cat.maxBandwidth;
                cat.maxBandwidth = 0;
            } else {
                cat.maxCatRatePercentage = 0;
                cat.maxBandwidth *= unitFactor[cat.maxBandwidthUnit];
            }
        });

        const configs = [];
        configs.push(normalize.actionableMcp(context, item, 'net bwc policy', util.mcpPath(tenantId, appId, itemId)));
        return { configs };
    },

    /**
     * Defines a snatpool
     */
    SNAT_Pool(context, tenantId, appId, itemId, item) {
        // AS3 comparison engine uses objects, not arrays. Build item.members object.
        item.members = {};
        item.snatAddresses.forEach((addr) => {
            addr = ipUtil.minimizeIP(addr);
            item.members[util.mcpPath(tenantId, undefined, addr)] = {};
            context.request.postProcessing.push(
                {
                    name: `/${tenantId}/${addr}`,
                    snatPoolAddress: addr
                }
            );
        });
        return { configs: [normalize.actionableMcp(context, item, 'ltm snatpool', util.mcpPath(tenantId, appId, itemId))] };
    },

    /**
     * Defines a snat translation
     */
    SNAT_Translation(context, tenantId, appId, itemId, item) {
        if (item.adminState === 'enable') {
            item.enabled = {};
        } else {
            item.disabled = {};
        }
        item.address = ipUtil.minimizeIP(item.address);
        context.request.postProcessing.push(
            {
                name: `/${tenantId}/${item.address}`,
                snatTranslationAddress: item.address
            }
        );
        // set the name to the address
        // The address property is read-only and there can be only 1 copy of the address among all the translations.
        // When BIGIP auto generates a translation it picks the address as the name of the object.
        // For the maintenance of translations moving between auto generated and user specified it is easier to always
        // make the translation names the same as the address.
        return { configs: [normalize.actionableMcp(context, item, 'ltm snat-translation', util.mcpPath(tenantId, undefined, item.address))] };
    },

    /**
     * Defines a virtual-address
     */
    Service_Address(context, tenantId, appId, itemId, item, declaration) {
        // copy item or virtualAddress will chop off netmask in the decl and Service_Core won't be able to find it
        const itemCopy = util.simpleCopy(item);
        const parsedAddress = ipUtil.parseIpAddress(itemCopy.virtualAddress);
        itemCopy.netmask = parsedAddress.netmask;

        // Service_Addresses are added in the root of a tenant so other applications can use them
        let newAppId = (tenantId === 'Common') ? 'Shared' : undefined;
        if (item.shareAddresses) {
            // For global accessibility we put Service_Address in the root of Common
            tenantId = 'Common';
            newAppId = undefined;
        }

        // To fix the issue with the route domain in the virtualAddress
        // other than the default-route-domain in AS3 declaration
        const defaultRouteDomain = getDefaultRouteDomain(declaration, tenantId);
        parsedAddress.routeDomain = getRouteDomainForZero(defaultRouteDomain, parsedAddress, itemCopy.virtualAddress);

        const routeDomain = (parsedAddress.routeDomain !== '')
            ? parsedAddress.routeDomain
            : getDefaultRouteDomain(declaration, tenantId);

        const regexV6 = /^::%/;
        const regexV4 = /^0\.0\.0\.0/;
        // can be wildcard with routedomain
        if (regexV4.test(parsedAddress.ip)) {
            itemCopy.virtualAddress = `any${routeDomain}`;
        } else if (regexV6.test(parsedAddress.ipWithRoute) || parsedAddress.ip === '::') {
            itemCopy.virtualAddress = `any6${routeDomain}`;
        } else {
            itemCopy.virtualAddress = `${parsedAddress.ip}${routeDomain}`;
        }

        itemCopy.icmpEcho = itemCopy.icmpEcho.replace(/able$/, 'abled');
        itemCopy.routeAdvertisement = (itemCopy.routeAdvertisement === undefined) ? 'disabled' : itemCopy.routeAdvertisement.replace(/able$/, 'abled');
        if (itemCopy.trafficGroup === undefined) {
            itemCopy.trafficGroup = 'default';
        }
        if (itemCopy.serverScope === undefined) {
            itemCopy.serverScope = 'any';
        }
<<<<<<< HEAD
=======
        itemCopy.autoDelete = (itemCopy.autoDelete === undefined) ? 'true' : itemCopy.autoDelete;
>>>>>>> ecf26828
        const taggedId = `Service_Address-${itemId}`;
        return { configs: [normalize.actionableMcp(context, itemCopy, 'ltm virtual-address', util.mcpPath(tenantId, newAppId, taggedId))] };
    },

    /**
     * Defines the basic properties shared by all virtual server classes
     */
    Service_Core(context, tenantId, appId, itemId, item, declaration) {
        let configs = [];
        let persistType;
        const defaultVsAddr = {
            arp: true,
            icmpEcho: 'enable',
            spanning: false
        };
        item.policies = item.policies || [];

        function checkWebSecurityProfile() {
            if (!item.profileHTTP || !util.isOneOfProvisioned(context.target, ['asm'])) {
                return;
            }
            if (typeof item.profiles === 'undefined') {
                item.profiles = [{ name: '/Common/websecurity', context: 'all' }];
            } else {
                let hasWebSecurity = false;
                item.profiles.forEach((profile1) => {
                    if (profile1.name === '/Common/websecurity') {
                        hasWebSecurity = true;
                    }
                });

                if (hasWebSecurity === false) {
                    item.profiles.push({ name: '/Common/websecurity', context: 'all' });
                }
            }
        }

        if (!item.enable) return { configs: [] };

        item.adminState = item.adminState === 'enable';

        item = updatePropsForSourceAddress(item);

        // support for vlans-disabled, vlans-enabled
        if (item.allowVlans) {
            item.vlans = item.allowVlans;
            item.vlansEnabled = ' ';
        } else if (item.rejectVlans) {
            item.vlans = item.rejectVlans;
            item.vlansDisabled = ' ';
        } else {
            item.vlans = [];
            if (item.internal) {
                // for some reason BIGIP flips this for internal virtuals
                item.vlansEnabled = ' ';
            } else {
                item.vlansDisabled = ' ';
            }
        }

        // NAT policy
        if (item.policyNAT) {
            item.securityNatPolicy = { policy: item.policyNAT };
            delete item.policyNAT;
        }

        // Timer policy
        if (item.policyIdleTimeout) {
            const timerName = item.policyIdleTimeout.bigip || item.policyIdleTimeout.use;
            const servicePolicy = {
                timerPolicy: timerName
            };
            const servicePolicyName = util.mcpPath(tenantId, appId, `f5_appsvcs_${crypto.createHash('md5').update(timerName).digest('hex')}`);
            configs.push(normalize.actionableMcp(context, servicePolicy, 'net service-policy', servicePolicyName));
            item.servicePolicy = servicePolicyName;
            delete item.policyIdleTimeout;
        }

        if (item.policyEndpoint && !Array.isArray(item.policyEndpoint)) {
            item.policyEndpoint = [item.policyEndpoint];
        }
        (item.policyEndpoint || []).forEach((policy) => {
            item.policies.push(policy);

            let policyPath = null;
            if (typeof policy === 'string') {
                policyPath = policy.slice(1);
            } else if (typeof policy === 'object' && policy.use) {
                policyPath = policy.use.slice(1);
            }
            if (!policyPath) {
                checkWebSecurityProfile();
                return;
            }

            const policyDeclaration = util.getDeepValue(declaration, policyPath, '/');
            const rules = policyDeclaration.rules || [];
            rules.forEach((rule) => {
                const actions = rule.actions || [];
                const wafAction = actions.find((action) => (
                    action.type === 'waf'
                    || (action.policyString && action.policyString.startsWith('asm'))
                ));
                if (wafAction) {
                    checkWebSecurityProfile();
                }
            });
        });

        if (item.persistenceMethods !== undefined) {
            item.persistenceMethods.forEach((method, idx) => {
                if ((typeof method === 'string') && (method.charAt(0) !== '/')) {
                    persistType = method
                        .replace('destination', 'dest')
                        .replace('address', 'addr')
                        .replace('tls-session-id', 'ssl')
                        .replace('-info', '')
                        .replace(/-/g, '_');
                    item.persistenceMethods[idx] = { bigip: `/Common/${persistType}` };
                }
                item.persistenceMethods[idx].default = 'no';
            });
            if (item.persistenceMethods.length > 0) {
                // give primacy to first listed persist method
                item.persistenceMethods[0].default = 'yes';
            } else {
                delete item.persistenceMethods;
            }
        }
        if (item.fallbackPersistenceMethod !== undefined) {
            const method = item.fallbackPersistenceMethod;
            if ((typeof method === 'string') && (method.charAt(0) !== '/')) {
                persistType = method
                    .replace('destination', 'dest')
                    .replace('address', 'addr')
                    .replace('tls-session-id', 'ssl')
                    .replace('-info', '')
                    .replace(/-/g, '_');
                item.fallbackPersistenceMethod = `/Common/${persistType}`;
            }
        }

        // unpack lastHop into two MCP properties
        if (item.lastHop === undefined || typeof item.lastHop === 'string') {
            switch (item.lastHop) {
            case 'disable':
                item['auto-lasthop'] = 'disabled';
                item['last-hop-pool'] = 'none';
                break;
            case 'auto':
                item['auto-lasthop'] = 'enabled';
                item['last-hop-pool'] = 'none';
                break;
            case 'default':
            default:
                item['auto-lasthop'] = 'default';
                item['last-hop-pool'] = 'none';
                break;
            }
        } else {
            item['auto-lasthop'] = 'default';
            item['last-hop-pool'] = bigipPath(item, 'lastHop');
        }

        if (item.httpMrfRoutingEnabled) {
            item.httpMrfRoutingEnabled = { bigip: '/Common/httprouter' };
            item = profile(item, 'httpMrfRoutingEnabled');
        }

        item.mirroring = item.mirroring === 'L4';
        item = profile(item, 'serverTLS', 'clientside', declaration);
        item = profile(item, 'clientTLS', 'serverside', declaration);
        item = profile(item, 'profileDiameterEndpoint');
        item = profile(item, 'profileEnforcement', 'clientside');
        item = profile(item, 'profileSubscriberManagement', 'clientside');
        item = profile(item, 'profileIPOther');
        item = profile(item, 'profileClassification', 'clientside');
        item = profile(item, 'profileDNS');
        item = profile(item, 'profileDOS');
        item = profile(item, 'profileStatistics');
        item = profile(item, 'profileTrafficLog');
        item = profile(item, 'profileRewrite');
        item = profile(item, 'profileFPS');
        item = profile(item, 'profileProtocolInspection');
        item = profile(item, 'profileBotDefense');
        item = profile(item, 'profileVdi');

        if (!util.versionLessThan(context.target.tmosVersion, '17.0')) {
            item = profile(item, 'profileIntegratedBotDefense');
        }

        let selfSNAT = false;
        if (item.snat === undefined) {
            item.snat = { type: 'automap' };
        } else if (typeof item.snat === 'string') {
            if (item.snat === 'self') {
                selfSNAT = true;
            } else {
                item.snat = { type: item.snat.replace('auto', 'automap') };
            }
        } else {
            item.snat = { type: 'snat', pool: bigipPath(item, 'snat') };
        }

        if (item.metadata) {
            item.metadata = Object.keys(item.metadata)
                .map((k) => Object.assign({ name: k }, item.metadata[k]));
        }

        if (item.clonePools) {
            item.clonePools = Object.keys(item.clonePools).map((k) => ({
                name: item.clonePools[k],
                context: k === 'ingress' ? 'clientside' : 'serverside'
            }));
        }

        if (util.isOneOfProvisioned(context.target, ['afm'])) {
            item.maximumBandwidth = item.maximumBandwidth || 'infinite';
            if (
                util.versionLessThan(context.target.tmosVersion, '14.0')
                && item.maximumBandwidth === 'infinite'
            ) {
                item.maximumBandwidth = 0;
            }
        }

        if (item.rateLimit <= 0) {
            item.rateLimit = 'disabled';
        }

        // Service_Core array of virtualAddresses splits into multiple virtual servers
        const addrPath = `${util.mcpPath(tenantId, appId, itemId).substring(1).replace(/\//g, '.')}`
            + '.virtualAddresses';
        const metadata = context.tasks[context.currentIndex].metadata;

        let destinationPortList;
        let destinationAddressList;
        let sourceAddressList;
        if (typeof item.virtualPort === 'object') {
            destinationPortList = item.virtualPort;
            item.virtualPort = 0;
        }
        // If we're referencing an Address_List, we want the created traffic-matching-criteria to have a
        // destination-address-inline of 0.0.0.0
        if (!Array.isArray(item.virtualAddresses)) {
            destinationAddressList = item.virtualAddresses;
            item.virtualAddresses = ['0.0.0.0'];
        }
        if (typeof item.sourceAddress === 'object') {
            sourceAddressList = item.sourceAddress;
        }

        item.virtualAddresses.forEach((addr, index) => {
            let dst;
            let src;
            let msk;
            let destIp;
            let destAddr;
            let parsAddr;
            let refMsk;
            let refRouteDomain;
            let routeDomain = getDefaultRouteDomain(declaration, tenantId);
            const alias = itemId + ((index === 0) ? '' : (`-${index}-`));

            // handle both use cases for setting destination
            if (typeof addr === 'object' && !Array.isArray(addr)) {
                if (addr.bigip) {
                    let addrBigip = addr.address || addr.bigip.split('/').pop();
                    // In case of referencing destination to an existing virtual address with route domain
                    // we should use IP address instead of reference name.
                    if (!addr.address && context.host) {
                        context.host.parser.virtualAddressList.forEach((address) => {
                            if (address.fullPath.includes(addrBigip)) {
                                addrBigip = address.address;
                            }
                        });
                    }
                    const addrMetadata = util.getDeepValue(metadata, `${addrPath}.${index}`) || {};
                    parsAddr = [ipUtil.parseIpAddress(addrBigip)];
                    destAddr = `/${addr.bigip.split('/')[1]}/${addrBigip}`;
                    delete addr.address;

                    // Gather possible metadata if bigip ref is included
                    refMsk = addrMetadata.mask;
                    refRouteDomain = ipUtil.parseIpAddress(addrMetadata.address).routeDomain;
                } else {
                    const addrUse = addr.use.split('/').slice(1);
                    parsAddr = [ipUtil.parseIpAddress(
                        addrUse.reduce((accum, curr) => accum[curr], declaration).virtualAddress
                    )];
                    destAddr = util.mcpPath(
                        addrUse[0],
                        (addrUse[0] === 'Common') ? 'Shared' : undefined,
                        addrUse[2]
                    );
                }

                routeDomain = (parsAddr[0].routeDomain !== '') ? parsAddr[0].routeDomain : routeDomain;
                routeDomain = refRouteDomain || routeDomain;
                destIp = addr.bigip ? destAddr : `${parsAddr[0].ip}${routeDomain}`;
                src = `${(destIp.includes(':') ? '::' : '0.0.0.0')}${routeDomain}/0`;
                msk = refMsk || parsAddr[0].netmask;
            } else if (Array.isArray(addr) && typeof addr[0] === 'object') {
                // handle cases with ref to Service_Address && source address
                if (addr[0].bigip) {
                    let addrBigip = addr[0].address || addr[0].bigip.split('/').slice(1)[1];
                    // In case of referencing destination to an existing virtual address with route domain
                    // we should use IP address instead of reference name.
                    if (!addr[0].address && context.host) {
                        context.host.parser.virtualAddressList.forEach((address) => {
                            if (address.fullPath.includes(addrBigip)) {
                                addrBigip = address.address;
                            }
                        });
                    }
                    const addrMetadata = util.getDeepValue(metadata, `${addrPath}.${index}.0`) || {};
                    parsAddr = [
                        ipUtil.parseIpAddress(addrBigip),
                        ipUtil.parseIpAddress(arrUtil.ensureArray(addr)[1])
                    ];
                    destAddr = `/${addr[0].bigip.split('/')[1]}/${addrBigip}`;
                    delete addr[0].address;

                    // Gather possible metadata if bigip ref is included
                    refMsk = addrMetadata.mask;
                } else {
                    const addrUse = addr[0].use.split('/').slice(1);
                    parsAddr = [
                        ipUtil.parseIpAddress(
                            addrUse.reduce((accum, curr) => accum[curr], declaration).virtualAddress
                        ),
                        ipUtil.parseIpAddress(arrUtil.ensureArray(addr)[1])
                    ];
                    destAddr = util.mcpPath(
                        addrUse[0],
                        (addrUse[0] === 'Common') ? 'Shared' : undefined,
                        addrUse[2]
                    );
                }

                routeDomain = (parsAddr[0].routeDomain !== '') ? parsAddr[0].routeDomain : routeDomain;
                destIp = addr[0].bigip ? destAddr : `${parsAddr[0].ip}${routeDomain}`;
                msk = refMsk || parsAddr[0].netmask;

                const defaultSourceAddress = `${(destAddr.includes(':') ? '::' : '0.0.0.0')}${routeDomain}/0`;
                src = (arrUtil.ensureArray(addr)[1])
                    ? ipUtil.minimizeIP(arrUtil.ensureArray(addr)[1])
                    : defaultSourceAddress;
                addr[1] = addr[1].split('/')[0];
            } else {
                parsAddr = [
                    ipUtil.parseIpAddress(arrUtil.ensureArray(addr)[0]),
                    ipUtil.parseIpAddress(arrUtil.ensureArray(addr)[1])
                ];
                msk = parsAddr[0].netmask;
                // To fix the issue with the route domain in the virtualAddress
                // other than the default-route-domain in AS3 declaration
                parsAddr[0].routeDomain = getRouteDomainForZero(routeDomain, parsAddr[0], arrUtil.ensureArray(addr)[0]);
                routeDomain = (parsAddr[0].routeDomain !== '') ? parsAddr[0].routeDomain : routeDomain;

                if (item.shareAddresses) {
                    defaultVsAddr.shareAddresses = item.shareAddresses;
                    destAddr = util.mcpPath('Common', undefined, `${parsAddr[0].ip}${routeDomain}`);
                } else {
                    destAddr = util.mcpPath(
                        tenantId,
                        (tenantId === 'Common') ? 'Shared' : undefined,
                        `${parsAddr[0].ip}${routeDomain}`
                    );
                }
                // we need to send addr to translate.Service_Address but addr could be an array or string
                defaultVsAddr.virtualAddress = arrUtil.ensureArray(addr)[0];

                if (item.class === 'Service_Forwarding') {
                    defaultVsAddr.arp = false;
                    defaultVsAddr.icmpEcho = 'disable';
                }

                // For idempotency, the name of the Service_Address should reflect its address
                const convertedIp = parsAddr[0].ip;
                let saName = `${convertedIp}${routeDomain}`;
                const regexSANameV6 = /^::%/;
                const regexSANameV4 = /^0\.0\.0\.0/;
                // can be wildcard with routedomain
                if (regexSANameV4.test(convertedIp)) {
                    saName = `any${routeDomain}`;
                } else if (regexSANameV6.test(parsAddr[0].ipWithRoute) || convertedIp === '::') {
                    saName = `any6${routeDomain}`;
                }
                // Service_Address calculates its own appId, so the passed in one is ignored
                const translatedServiceAddr = translate.Service_Address(
                    context,
                    tenantId,
                    undefined,
                    saName,
                    defaultVsAddr,
                    declaration
                );

                // internal virtuals can't create virtual-addresses because the addresses are all 0.0.0.0
                // which causes an error due to duplicates. For virtuals with a destinationAddressList,
                // our only virtual-address would be 'any' which we don't need as it is covered by the
                // traffic-matching-criteria destination-address-inline
                if (!isInternal(item) && !destinationAddressList) {
                    configs = configs.concat(translatedServiceAddr.configs);
                }
                destIp = translatedServiceAddr.configs[0].properties.address;

                const defaultSourceAddress = `${(destAddr.includes(':') ? '::' : '0.0.0.0')}${routeDomain}/0`;
                src = (arrUtil.ensureArray(addr)[1])
                    ? ipUtil.minimizeIP(arrUtil.ensureArray(addr)[1])
                    : defaultSourceAddress;
                item.virtualAddresses[index] = (Array.isArray(addr))
                    ? [`${parsAddr[0].ip}${routeDomain}`, `${parsAddr[1].ip}${routeDomain}`]
                    : `${parsAddr[0].ip}${routeDomain}`;
            }

            // for AS3 snat="self" feature, must see each virtual
            // address in order to create corresponding pool
            if (selfSNAT) {
                const selfProps = { snatAddresses: [`${parsAddr[0].ip}${routeDomain}`] };
                const selfPool = `${alias}-self`;
                item.snat = {
                    type: 'snat',
                    pool: util.mcpPath(tenantId, appId, selfPool)
                };
                const translatedSnat = translate.SNAT_Pool(context, tenantId, appId, selfPool, selfProps);
                configs = configs.concat(translatedSnat.configs);
            }

            let delimiter = (destAddr.indexOf(':') + 1) ? '.' : ':';

            if (!util.isEmptyOrUndefined(routeDomain) && !destIp.includes('%') && !destIp.startsWith('/')) {
                destIp = `${destIp}${routeDomain}`;
            }
            if (destIp.includes('%')) {
                // tmsh doesn't work with name ref if there is %RD value
                // also note that %RD is implicit for a partition with a defaultRouteDomain
                // so it doesn't show in the address value
                delimiter = ((destIp.indexOf(':') + 1) || (destIp.includes('any6'))) ? '.' : ':';
                if (!destIp.startsWith('/')) {
                    dst = `/${tenantId}/${destIp}${delimiter}${item.virtualPort}`;
                } else dst = `${destIp}${delimiter}${item.virtualPort}`;
            } else {
                dst = `${destAddr}${delimiter}${item.virtualPort}`;
            }

            const regex = /\/::\W/; // destinations have optional %RD and mandatory .PORT
            if (dst.includes('/0.0.0.0')) {
                dst = dst.replace('/0.0.0.0', '/any');
            } else if (regex.test(dst)) {
                dst = dst.replace('::', 'any6');
            }

            // internal virtuals do not get destinations, they are all 0.0.0.0
            if (!isInternal(item)) {
                item.destination = dst;
            }

            item.source = src;
            item.mask = msk;

            item.remark = item.remark || appId;

            if (!util.versionLessThan(context.target.tmosVersion, '14.1')
                && (destinationPortList || destinationAddressList || sourceAddressList)) {
                const parsed = ipUtil.parseIpAddress(item.source);
                const source = `${parsed.ip}/${parsed.netmask}`;

                const tmcObj = {
                    protocol: item.layer4,
                    destinationAddressInline: `${destIp.split('%')[0]}/${msk}`, // strip the route domain
                    destinationAddressList: bigipPathFromSrc(destinationAddressList),
                    destinationPortList: bigipPathFromSrc(destinationPortList),
                    sourceAddressList: bigipPathFromSrc(sourceAddressList),
                    sourceAddressInline: source
                };

                tmcObj.routeDomain = routeDomain ? `/Common/${routeDomain.split('%')[1]}` : 'any';

                item.trafficMatchingCriteria = util.mcpPath(tenantId, appId, `${alias}_VS_TMC_OBJ`);
                delete item.destination;
                delete item.source;

                configs.push(normalize.actionableMcp(
                    context,
                    tmcObj,
                    'ltm traffic-matching-criteria',
                    util.mcpPath(tenantId, appId, `${alias}_VS_TMC_OBJ`)
                ));
            }

            configs.push(normalize.actionableMcp(context, item, 'ltm virtual', util.mcpPath(tenantId, appId, alias)));
        });
        return { configs };
    },

    /**
     * Defines specific properties for HTTP virtual servers.
     * Service_Core properties are assumed.
     */
    Service_HTTP(context, tenantId, appId, itemId, item, declaration, profileSecureHTTP2Flag) {
        let configs = [];
        // support for IAM policy attachment only
        if (item.policyIAM || item.profileAccess || item.profilePingAccess) {
            // add per-session policy's auto-generated apm profile with rba and websso
            let profilePath;

            if (item.policyIAM) {
                item = profile(item, 'policyIAM');
                if (item.policyIAM.use) {
                    profilePath = item.policyIAM.use.split('/');
                }
            }

            if (item.profileAccess) {
                item = profile(item, 'profileAccess');
                if (item.profileAccess.use) {
                    profilePath = item.profileAccess.use.split('/');
                }
            }

            if (item.profilePingAccess) {
                item = profile(item, 'profilePingAccess');
            }

            if (profilePath) {
                // profilePath should only be set here in the use-ref scenario
                const profileDef = declaration[profilePath[1]][profilePath[2]][profilePath[3]];
                if (!profileDef.ssloCreated) {
                    item.profiles.push({ name: '/Common/rba', context: 'all' });
                    item.profiles.push({ name: '/Common/websso', context: 'all' });
                }
            } else {
                if (item.policyIAM && item.policyIAM.bigip) {
                    profilePath = item.policyIAM.bigip;
                } else if (item.profileAccess && item.profileAccess.bigip) {
                    profilePath = item.profileAccess.bigip;
                }

                if (profilePath) {
                    let profileDef;
                    if (context.host && context.host.parser && context.host.parser.accessProfileList) {
                        profileDef = context.host.parser.accessProfileList.find((e) => e.fullPath === profilePath);
                    }
                    if (!profileDef || profileDef.type !== 'ssl-orchestrator') {
                        item.profiles.push({ name: '/Common/rba', context: 'all' });
                        item.profiles.push({ name: '/Common/websso', context: 'all' });
                    }
                }
            }

            if (item.policyPerRequestAccess) {
                if (item.policyPerRequestAccess.use && item.policyPerRequestAccess.use.split('/').length === 4) {
                    const splitPath = item.policyPerRequestAccess.use.split('/');
                    item.policyPerRequestAccess.use = `/${splitPath[1]}/${splitPath[3]}`;
                }
            }
        }

        // support for WAF policy attachment only
        // however, this requires an LTM policy to be constructed
        if (item.policyWAF !== undefined && item.policyWAF !== '') {
            item = profile(item, 'policyWAF');
            item.profiles.pop();
            item.profiles.push({ name: '/Common/websecurity', context: 'all' });
            // add ltm policy with WAF controls
            const policy = {
                rules: [{
                    name: 'default',
                    actions: [{
                        type: 'waf',
                        policy: { bigip: item.policyWAF.name }
                    }]
                }],
                strategy: 'first-match'
            };
            const ltmPolicyName = `_WAF_${itemId === 'serviceMain' ? (`_${appId}`) : itemId}`;
            const fullLtmPolicyName = util.mcpPath(tenantId, appId, ltmPolicyName);
            item.policies = item.policies || [];
            item.policies.push(fullLtmPolicyName);
            const endpointStrat = translate.Endpoint_Policy(context, tenantId, appId, ltmPolicyName, policy);
            configs = configs.concat(endpointStrat.configs);
        }
        if (item.profileHTTP === undefined || typeof item.profileHTTP === 'string') {
            item.profileHTTP = { bigip: '/Common/http' };
        }
        if (typeof item.profileHTTPCompression === 'string') {
            item.profileHTTPCompression = {
                bigip: ((item.profileHTTPCompression === 'wan') ? '/Common/wan-optimized-compression' : '/Common/httpcompression')
            };
        }
        if (typeof item.profileMultiplex === 'string') {
            item.profileMultiplex = { bigip: '/Common/oneconnect' };
        }
        if (typeof item.profileHTTPAcceleration === 'string') {
            item.profileHTTPAcceleration = { bigip: '/Common/webacceleration' };
        }

        if (!profileSecureHTTP2Flag && typeof item.profileHTTP2 === 'string') {
            item.profileHTTP2 = { bigip: '/Common/http2' };
        }
        if (!profileSecureHTTP2Flag && item.profileHTTP2 && (item.profileHTTP2.use || item.profileHTTP2.bigip)) {
            item = profile(item, 'profileHTTP2', 'all');
        }

        item = profile(item, 'profileHTTP');
        item = profile(item, 'profileHTML');
        item = profile(item, 'profileHTTPCompression');
        item = profile(item, 'profileHTTPAcceleration');
        item = profile(item, 'profileMultiplex');
        item = profile(item, 'profileNTLM');
        item = profile(item, 'profileAnalytics');
        item = profile(item, 'profileAnalyticsTcp');
        item = profile(item, 'profileConnectivity', 'clientside');
        item = profile(item, 'profileRequestAdapt', 'clientside');
        item = profile(item, 'profileResponseAdapt', 'serverside');
        item = profile(item, 'profileWebSocket');
        if (!util.versionLessThan(context.target.tmosVersion, '14.1')) {
            item = profile(item, 'profileApiProtection');
        }

        if (item.profileConnectivity) {
            item.profiles.push({
                name: '/Common/ppp',
                context: 'all'
            });
        }

        if (item.profileHTTP.use) {
            let profilePath = item.profileHTTP.use;
            profilePath = profilePath.charAt(0) === '/' ? profilePath.substring(1) : profilePath;
            profilePath = profilePath.split('/');
            const httpProfile = declaration[profilePath[0]][profilePath[1]][profilePath[2]];
            if (httpProfile) {
                if (!item.profileWebSocket) {
                    // deprecated method (if) has precedence over older deprecated method (else if)
                    if (httpProfile.profileWebSocket) {
                        item.profileWebSocket = httpProfile.profileWebSocket;
                        item = profile(item, 'profileWebSocket');
                    } else if (httpProfile.webSocketsEnabled) {
                        item.profiles.push({
                            use: `/${profilePath[0]}/${profilePath[1]}/f5_appsvcs_${httpProfile.webSocketMasking}`,
                            name: `/${profilePath[0]}/${profilePath[1]}/f5_appsvcs_${httpProfile.webSocketMasking}`,
                            context: 'all'
                        });
                    }
                }

                if (httpProfile.proxyConnectEnabled) {
                    item.profiles.push({
                        use: `/${profilePath[0]}/${profilePath[1]}/f5_appsvcs_${profilePath[2]}_proxyConnect`,
                        name: `/${profilePath[0]}/${profilePath[1]}/f5_appsvcs_${profilePath[2]}_proxyConnect`,
                        context: 'all'
                    });
                }
            }
        }

        if (!util.versionLessThan(context.target.tmosVersion, '14.1') && item.profileDOS
            && !item.profileDOS.bigip && !item.profileBotDefense && util.isOneOfProvisioned(context.target, ['asm'])) {
            const path = bigipPath(item, 'profileDOS').split('/').slice(0, -1).join('/');
            item.profiles.push({ name: `${path}/f5_appsvcs_${bigipPath(item, 'profileDOS').split('/').pop()}_botDefense`, context: 'all' });
        }

        const serviceTCP = translate.Service_TCP(context, tenantId, appId, itemId, item, declaration);
        configs = configs.concat(serviceTCP.configs);
        return { configs };
    },

    /**
     * Defines specific properties for HTTP virtual servers.
     * Service_Core properties are assumed.
     */
    Service_HTTPS(context, tenantId, appId, itemId, item, declaration) {
        const redirectDef = {
            addressStatus: true,
            enable: item.enable && item.redirect80,
            layer4: 'tcp',
            iRules: [{
                bigip: '/Common/_sys_https_redirect'
            }],
            maxConnections: 0,
            rateLimit: item.rateLimit,
            nat64Enabled: false,
            profileTCP: item.profileTCP,
            serviceDownImmediateAction: 'none',
            translateClientPort: false,
            translateServerAddress: true,
            translateServerPort: true,
            virtualAddresses: util.simpleCopy(item.virtualAddresses),
            virtualPort: 80,
            shareAddresses: item.shareAddresses,
            allowVlans: util.simpleCopy(item.allowVlans),
            rejectVlans: util.simpleCopy(item.rejectVlans),
            adminState: item.adminState
        };

        let profileSecureHTTP2Flag = false;
        if (typeof item.profileHTTP2 === 'string') {
            item.profileHTTP2 = { bigip: '/Common/http2' };
            profileSecureHTTP2Flag = true;
        }
        if (item.profileHTTP2 && (item.profileHTTP2.use || item.profileHTTP2.bigip)) {
            item = profile(item, 'profileHTTP2', 'all');
            profileSecureHTTP2Flag = true;
        }
        const profileHttp2Copy = util.simpleCopy(item.profileHTTP2);
        if (profileHttp2Copy && profileHttp2Copy.ingress) {
            item.profileHTTP2 = profileHttp2Copy.ingress;
            item = profile(item, 'profileHTTP2', 'clientside');
            profileSecureHTTP2Flag = true;
        }
        if (profileHttp2Copy && profileHttp2Copy.egress) {
            item.profileHTTP2 = profileHttp2Copy.egress;
            item = profile(item, 'profileHTTP2', 'serverside');
            profileSecureHTTP2Flag = true;
        }

        // eslint-disable-next-line max-len
        let configs = translate.Service_HTTP(context, tenantId, appId, itemId, item, declaration, profileSecureHTTP2Flag).configs;
        configs = configs.concat(translate.Service_HTTP(context, tenantId, appId, `${itemId}${constants.redirectSuffix}`, redirectDef, declaration, profileSecureHTTP2Flag).configs);
        return { configs };
    },

    /**
     * Defines specific properties for TCP virtual servers.
     * Service_Core properties are assumed.
     */
    Service_TCP(context, tenantId, appId, itemId, item, declaration) {
        const profileCopy = util.simpleCopy(item.profileTCP || 'normal');
        const makeObj = function makeObj(serviceProfile) {
            serviceProfile = serviceProfile || 'normal';
            if (typeof serviceProfile === 'string') {
                serviceProfile = {
                    bigip: `/Common/f5-tcp-${serviceProfile.replace('normal', 'progressive')}`
                };
            }
            return serviceProfile;
        };
        item.profileTCP = makeObj(item.profileTCP);
        if (Object.prototype.hasOwnProperty.call(item.profileTCP, 'use')
            || Object.prototype.hasOwnProperty.call(item.profileTCP, 'bigip')) {
            item = profile(item, 'profileTCP', 'all');
        }
        if (Object.prototype.hasOwnProperty.call(profileCopy, 'ingress')) {
            item.profileTCP = makeObj(profileCopy.ingress);
            item = profile(item, 'profileTCP', 'clientside');
        }
        if (Object.prototype.hasOwnProperty.call(profileCopy, 'egress')) {
            item.profileTCP = makeObj(profileCopy.egress);
            item = profile(item, 'profileTCP', 'serverside');
        }
        item = profile(item, 'profileAnalyticsTcp');
        item = profile(item, 'profileFIX');
        item = profile(item, 'profileSIP');
        item = profile(item, 'profileSOCKS');
        item = profile(item, 'profileSSHProxy');
        item = profile(item, 'profileFTP');
        item = profile(item, 'profilePPTP');
        item = profile(item, 'profileStream');
        item = profile(item, 'profileILX');
        item = profile(item, 'profileRTSP', 'clientside');

        if (item.mqttEnabled) {
            item.mqttEnabled = { bigip: '/Common/mqtt' };
            item = profile(item, 'mqttEnabled');
        } else {
            delete item.mqttEnabled;
        }

        item = updatePropsIfInternal(item);

        const serviceCore = translate.Service_Core(context, tenantId, appId, itemId, item, declaration);
        return { configs: serviceCore.configs };
    },

    /**
     * Defines specific properties for UDP virtual servers.
     * Service_Core properties are assumed.
     */
    Service_UDP(context, tenantId, appId, itemId, item, declaration) {
        if ((item.profileUDP === undefined) || (typeof item.profileUDP === 'string')) {
            item.profileUDP = {
                bigip: '/Common/udp'
            };
        }
        item = profile(item, 'profileUDP');
        item = profile(item, 'profileRADIUS');
        item = profile(item, 'profileSIP');
        item = profile(item, 'profileTFTP');

        item = updatePropsIfInternal(item);
        item = updatePropsIfStateless(item);

        const serviceCore = translate.Service_Core(context, tenantId, appId, itemId, item, declaration);
        return { configs: serviceCore.configs };
    },

    /**
     * Defines specific properties for forwarding virtual servers.
     * Service_Core properties are assumed. ARP and ICMP Echo will be disabled.
     */
    Service_Forwarding(context, tenantId, appId, itemId, item, declaration) {
        if (item.forwardingType === 'ip') {
            item['ip-forward'] = ' ';
        }
        if (item.forwardingType === 'l2') {
            item['l2-forward'] = ' ';
        }

        if ((item.profileL4 === undefined) || (typeof item.profileL4 === 'string')) {
            item.profileL4 = {
                bigip: '/Common/fastL4'
            };
        }

        item = profile(item, 'profileL4');
        const serviceCore = translate.Service_Core(context, tenantId, appId, itemId, item, declaration);
        return { configs: serviceCore.configs };
    },

    /**
     * Defines specific properties for SCTP virtual servers.
     * Service_Core properties are assumed.
     */
    Service_SCTP(context, tenantId, appId, itemId, item, declaration) {
        if ((item.profileSCTP === undefined) || (typeof item.profileSCTP === 'string')) {
            item.profileSCTP = {
                bigip: '/Common/sctp'
            };
        }
        item = profile(item, 'profileSCTP');
        const serviceCore = translate.Service_Core(context, tenantId, appId, itemId, item, declaration);
        return { configs: serviceCore.configs };
    },

    /**
     * Defines specific properties for L4 virtual servers.
     * Service_Core properties are assumed.
     */
    Service_L4(context, tenantId, appId, itemId, item, declaration) {
        if ((item.profileL4 === undefined) || (typeof item.profileL4 === 'string')) {
            item.profileL4 = {
                bigip: '/Common/fastL4'
            };
        }
        item = profile(item, 'profileAnalyticsTcp');
        item = profile(item, 'profileL4');
        item = profile(item, 'profileFIX');
        const serviceCore = translate.Service_Core(context, tenantId, appId, itemId, item, declaration);
        return { configs: serviceCore.configs };
    },

    /**
     * Defines specific properties for generic virtual servers.
     * Service_Core properties are assumed.
     */
    Service_Generic(context, tenantId, appId, itemId, item, tenantDecl) {
        item = profile(item, 'profileAnalyticsTcp');
        const serviceCore = translate.Service_Core(context, tenantId, appId, itemId, item, tenantDecl);
        return { configs: serviceCore.configs };
    },

    /**
     * Defines specific properties for LTM endpoint policies.
     */
    Endpoint_Policy(context, tenantId, appId, itemId, item) {
        if (item.strategy === 'custom') {
            item.strategy = item.customStrategy;
        } else {
            item.strategy = `/Common/${item.strategy}`;
        }
        (item.rules || []).forEach((rule, index) => {
            rule.ordinal = index;
            rule.actions = rule.actions || [];
            rule.conditions = rule.conditions || [];

            // Rename service to virtual for forward actions
            rule.actions.forEach((action) => {
                if (action.type === 'forward' && action.select) {
                    if (action.select.service) {
                        action.select.virtual = bigipPath(action.select, 'service');
                        delete action.select.service;
                    } else if (action.select.pool) {
                        action.select.pool = bigipPath(action.select, 'pool');
                    }
                } else if (action.type === 'waf') {
                    action.type = 'asm';
                    if (action.policy) {
                        action.enable = true;
                        action.policy = bigipPath(action, 'policy');
                    } else {
                        action.disable = true;
                    }
                } else if (action.type === 'botDefense') {
                    if (action.profile) {
                        action.enable = true;
                        action.fromProfile = bigipPath(action, 'profile');
                        delete action.profile;
                    } else {
                        action.disable = true;
                    }
                } else if (action.type === 'drop') {
                    action.type = 'shutdown';
                } else if (action.type === 'httpRedirect') {
                    action.redirect = {
                        location: action.location
                    };
                    delete action.location;
                    action.type = 'httpReply';
                } else if (action.type === 'clientSsl') {
                    action.type = 'serverSsl';
                    if (action.enabled) {
                        action.enable = true;
                    } else if (!action.enabled) {
                        action.disable = true;
                    }
                    delete action.enabled;
                } else if (action.type === 'http') {
                    if (action.enabled) {
                        action.enable = true;
                    } else {
                        action.disable = true;
                    }
                }
            });

            rule.conditions.forEach((condition) => {
                if (condition.type === 'sslExtension') {
                    // Handle default here because AJV will not fill defaults in oneOf lists
                    condition.index = condition.index || 0;
                } else {
                    Object.keys(condition).forEach((key) => {
                        if (condition[key].datagroup) {
                            condition[key].datagroup = condition[key].datagroup.bigip || condition[key].datagroup.use;
                        }
                    });
                }
            });

            rule.actions = createPolicyStringArray(rule.actions, 'action');
            rule.conditions = createPolicyStringArray(rule.conditions, 'condition');
        });
        const config = [normalize.actionableMcp(context, item, 'ltm policy', util.mcpPath(tenantId, appId, itemId))];
        return { configs: config };
    },

    /**
     * Defines specific properties for LTM endpoint strategies.
     */
    Endpoint_Strategy(context, tenantId, appId, itemId, item) {
        let config = [];
        item.operands = createPolicyStringArray(item.operands || [], 'operand');
        config = [normalize.actionableMcp(context, item, 'ltm policy-strategy', util.mcpPath(tenantId, appId, itemId))];
        return { configs: config };
    },

    Protocol_Inspection_Profile(context, tenantId, appId, itemId, item) {
        if (item.services) {
            item.services.forEach((service, index) => {
                if (service.ports) {
                    service.ports.forEach((port, portIndex) => {
                        item.services[index].ports[portIndex] = {
                            name: port
                        };
                    });
                }
            });
        }
        const config = normalize.actionableMcp(context, item, 'security protocol-inspection profile', util.mcpPath(tenantId, appId, itemId));

        // Remove any properties (compliance, signature or even services) that may be appended to the config
        // after normalize.actionableMcp() is called on the object
        const services = config.properties.services;
        Object.keys(services).forEach((serviceKey) => {
            ['compliance', 'signature', 'ports'].forEach((checkType) => {
                if (Object.keys(services[serviceKey][checkType]).length === 0) {
                    delete services[serviceKey][checkType];
                } else if (checkType === 'compliance') {
                    // only compliance checks can have "value" property
                    Object.keys(services[serviceKey].compliance).forEach((checkName) => {
                        const value = services[serviceKey].compliance[checkName].value;
                        if (value) {
                            const isInt = !value.match(/[^0-9]/);
                            if (value === 'none') {
                                // some compliance checks do not accept value but will store 'none' in config
                                delete services[serviceKey].compliance[checkName].value;
                            } else if (!isInt) {
                                services[serviceKey].compliance[checkName].value = util.normalizeProfileOptions(value);
                            }
                        }
                    });
                }
            });
        });
        if (Object.keys(services).length === 0) {
            delete config.properties.services;
        }
        return { configs: [config] };
    },

    Security_Log_Profile(context, tenantId, appId, itemId, item) {
        function extractProperties(subProfile, filterFunc) {
            const properties = {};
            const logKeys = Object.keys(subProfile).filter(filterFunc);
            logKeys.forEach((key) => {
                properties[key] = subProfile[key];
                delete subProfile[key];
            });
            return properties;
        }

        function mapFilter(subProfile) {
            subProfile.filter = extractProperties(subProfile, (key) => key.startsWith('log'));
        }

        function mapRateLimit(subProfile) {
            subProfile.rateLimit = extractProperties(subProfile, (key) => key.startsWith('rateLimit'));
        }

        function mapNatSession(natProfile) {
            natProfile.logStartOutboundSession = { action: natProfile.logStartOutboundSession };
            natProfile.logEndOutboundSession = { action: natProfile.logEndOutboundSession };

            if (natProfile.logStartOutboundSession.action === true) {
                if (natProfile.logStartOutboundSessionDestination === true) {
                    natProfile.logStartOutboundSession.elements = { destination: {} };
                }
            }
            if (natProfile.logEndOutboundSession.action === true) {
                if (natProfile.logEndOutboundSessionDestination === true) {
                    natProfile.logEndOutboundSession.elements = { destination: {} };
                }
            }
        }

        function mapFormat(subProfile, inKey, outKey) {
            inKey = inKey || 'storageFormat';
            outKey = outKey || 'format';
            if (typeof subProfile[inKey] === 'string') {
                subProfile[outKey] = {
                    type: 'user-defined',
                    userDefined: subProfile[inKey]
                };
            } else if (typeof subProfile[inKey] === 'object') {
                subProfile[outKey] = {
                    type: 'field-list',
                    fieldList: subProfile[inKey].fields.map((field) => field.replace(/-/g, '_')),
                    fieldListDelimiter: subProfile[inKey].delimiter
                };
            } else {
                subProfile[outKey] = {
                    type: 'none'
                };
            }
            delete subProfile[inKey];
        }

        function mapApplicationFilter() {
            item.application['logic-operation'] = item.application.storageFilter.logicalOperation;
            item.application.requestType = {
                name: 'request-type',
                values: [item.application.storageFilter.requestType]
            };
            item.application.filter = [item.application.requestType];
            Object.keys(item.application.storageFilter)
                .filter((key) => ['logicalOperation', 'requestType'].indexOf(key) === -1)
                .forEach((key) => {
                    const filter = {};
                    filter.name = {
                        protocols: 'protocol',
                        responseCodes: 'response-code',
                        httpMethods: 'http-method',
                        loginResults: 'login-result'
                    }[key] || item.application.storageFilter.requestContains.searchIn;
                    const valuesSource = item.application.storageFilter[key];
                    if (key === 'requestContains') {
                        filter.values = [item.application.storageFilter.requestContains.value];
                    } else {
                        filter.values = Array.isArray(valuesSource) ? valuesSource : [valuesSource];
                    }
                    item.application.filter.push(filter);
                });
        }

        function mapApplicationFormat() {
            item.application.format = {
                fieldDelimiter: ',',
                type: 'predefined'
            };
            if (item.application.storageFormat && typeof item.application.storageFormat === 'string') {
                item.application.format.type = 'user-defined';
                item.application.format.userString = item.application.storageFormat;
                delete item.application.format.fieldDelimiter;
            } else if (item.application.storageFormat && typeof item.application.storageFormat === 'object') {
                item.application.format.fieldDelimiter = item.application.storageFormat.delimiter;
                item.application.format.fields = [];
                item.application.storageFormat.fields.forEach((field) => {
                    item.application.format.fields.push(field);
                });
            }
        }

        function mapApplicationServers() {
            item.application.servers.forEach((server, index) => {
                if (server.address.includes(':')) {
                    item.application.servers[index].name = `${server.address}.${server.port}`;
                } else {
                    item.application.servers[index].name = `${server.address}:${server.port}`;
                }
                delete item.application.servers[index].address;
                delete item.application.servers[index].port;
            });
        }

        let config = [];
        if (item.application) {
            mapApplicationFilter();
            mapApplicationFormat();

            item.application.maxHeaderSize = item.application.maxHeaderSize ? item.application.maxHeaderSize.toString() : 'any';
            item.application.maxQuerySize = item.application.maxQuerySize ? item.application.maxQuerySize.toString() : 'any';
            item.application.maxRequestSize = item.application.maxRequestSize ? item.application.maxRequestSize.toString() : 'any';

            if (item.application.remoteStorage) {
                item.application.localStorage = false;
                item.application.loggerType = 'remote';
            } else {
                item.application.remoteStorage = 'none';
                item.application.loggerType = 'local';
                item.application.localStorage = true;
            }

            if (item.application.servers) {
                mapApplicationServers();
            }
            item.application = [item.application];
        }
        if (item.botDefense) {
            mapFilter(item.botDefense);
            item.botDefense = [item.botDefense];
        }
        if (item.dosApplication) {
            item.dosApplication = [item.dosApplication];
        }
        if (item.dosNetwork) {
            item.dosNetworkPublisher = item.dosNetwork.publisher;
        }
        if (item.nat) {
            mapRateLimit(item.nat);
            item.nat.format = extractProperties(item.nat, (key) => key.startsWith('format'));
            Object.keys(item.nat.format).forEach((formatKey) => {
                item.nat.format[`in${formatKey}`] = item.nat.format[formatKey];
                mapFormat(item.nat.format, `in${formatKey}`, formatKey);
            });
            mapNatSession(item.nat);
        }
        if (item.network) {
            mapFormat(item.network);
            item.network.filter = extractProperties(
                item.network,
                (key) => key.startsWith('log') || key === 'alwaysLogRegion'
            );
            mapRateLimit(item.network);
            item.network = [item.network];
        }
        if (item.protocolDns) {
            mapFilter(item.protocolDns);
            mapFormat(item.protocolDns);
            item.protocolDns = [item.protocolDns];
        }
        if (item.protocolDnsDos) {
            item.protocolDnsDosPublisher = item.protocolDnsDos.publisher;
        }
        if (item.protocolSip) {
            mapFilter(item.protocolSip);
            mapFormat(item.protocolSip);
            item.protocolSip = [item.protocolSip];
        }
        if (item.protocolSipDos) {
            item.protocolSipDosPublisher = item.protocolSipDos.publisher;
        }
        if (item.protocolTransfer) {
            item.protocolTransfer = [item.protocolTransfer];
        }
        if (item.sshProxy) {
            item.sshProxy.logPublisher = item.sshProxy.publisher;
            delete item.sshProxy.publisher;

            item.sshProxy = [item.sshProxy];
        }

        config = [normalize.actionableMcp(context, item, 'security log profile', util.mcpPath(tenantId, appId, itemId))];
        const networkFormat = util.getDeepValue(config[0].properties, 'network.undefined.format');
        if (networkFormat && networkFormat.type === 'user-defined') {
            delete networkFormat['field-list-delimiter'];
        }
        return { configs: config };
    },

    Log_Publisher(context, tenantId, appId, itemId, item) {
        let config = [];
        item.remark = item.remark || '';
        config = [normalize.actionableMcp(context, item, 'sys log-config publisher', util.mcpPath(tenantId, appId, itemId))];
        return { configs: config };
    },

    Log_Destination(context, tenantId, appId, itemId, item) {
        let config = [];
        if (item.pool) {
            item.poolName = bigipPath(config, 'pool');
        }
        if (item.remoteHighSpeedLog) {
            item.remoteHighSpeedLog = bigipPath(item, 'remoteHighSpeedLog');
        }
        const command = `sys log-config destination ${item.type}`;
        config = [normalize.actionableMcp(context, item, command, util.mcpPath(tenantId, appId, itemId))];
        return { configs: config };
    },

    Firewall_Policy(context, tenantId, appId, itemId, item) {
        const configs = [];

        (item.rules || []).forEach((rule, index) => {
            if (rule.use || rule.bigip) {
                item.rules[index] = {
                    name: bigipPath(item.rules, index).split('/').pop(),
                    ruleList: item.rules[index]
                };
            }
        });
        const path = util.mcpPath(tenantId, appId, itemId);
        configs.push(normalize.actionableMcp(context, item, 'security firewall policy', path));

        (item.routeDomainEnforcement || []).forEach((routeDomain) => {
            const rd = { fwEnforcedPolicy: path };
            configs.push(normalize.actionableMcp(context, rd, 'net route-domain', routeDomain.bigip));
        });

        return { configs };
    },

    /**
     * Defines a Firewall Address List
     */
    Firewall_Address_List(context, tenantId, appId, itemId, item) {
        const path = util.mcpPath(tenantId, appId, itemId);
        const serviceDisc = [];
        const configs = [];
        item.ignore = item.ignore || {};

        // pull our service discovery addresses so the rest can be handled as normal
        if (Array.isArray(item.addresses)) {
            for (let i = 0; i < item.addresses.length; i += 1) {
                if (typeof item.addresses[i] === 'object') {
                    serviceDisc.push(item.addresses[i]);
                    item.addresses.splice(i, 1);
                    i -= 1;
                }
            }
        }

        configs.push(normalize.actionableMcp(context, item, 'security firewall address-list', path));

        if (serviceDisc.length > 0) {
            // Discovery Worker will handle address assignment, so ignore in AS3 diff
            configs[configs.length - 1].ignore.push('addresses');

            const tasks = [];
            if (item.addresses.length > 0) {
                tasks.push(serviceDiscovery.createTask({
                    addressDiscovery: 'static',
                    serverAddresses: item.addresses
                }, tenantId, [{ item, path }]));
            }

            serviceDisc.forEach((sdItem) => {
                tasks.push(serviceDiscovery.createTask(sdItem, tenantId, [{ item, path }]));
            });

            tasks.forEach((task) => {
                const sdPath = util.mcpPath(tenantId, null, task.id);
                serviceDiscovery.prepareTaskForNormalize(task);
                configs.push(normalize.actionableMcp(context, task, 'mgmt shared service-discovery task', sdPath));
            });
        }

        return { configs };
    },

    /**
     * Defines a Firewall Port List
     */
    Firewall_Port_List(context, tenantId, appId, itemId, item) {
        const path = util.mcpPath(tenantId, appId, itemId);
        const config = [normalize.actionableMcp(context, item, 'security firewall port-list', path)];
        return { configs: config };
    },

    /**
     * Defines a Firewall Rule List
     */
    Firewall_Rule_List(context, tenantId, appId, itemId, item) {
        const path = util.mcpPath(tenantId, appId, itemId);
        const config = [normalize.actionableMcp(context, item, 'security firewall rule-list', path)];
        return { configs: config };
    },

    /**
     * Defines a Net Address List
     */
    Net_Address_List(context, tenantId, appId, itemId, item) {
        const path = util.mcpPath(tenantId, appId, itemId);
        const configs = [];
        item.ignore = item.ignore || {};

        configs.push(normalize.actionableMcp(context, item, 'net address-list', path));

        return { configs };
    },

    /**
     * Defines a Net Port List
     */
    Net_Port_List(context, tenantId, appId, itemId, item) {
        const path = util.mcpPath(tenantId, appId, itemId);
        const configs = [];
        item.ignore = item.ignore || {};

        configs.push(normalize.actionableMcp(context, item, 'net port-list', path));

        return { configs };
    },

    NAT_Policy(context, tenantId, appId, itemId, item) {
        if (item.rules) {
            item.rules.forEach((rule) => {
                if (rule.sourceTranslation) {
                    rule.translation = {};
                    rule.translation.source = rule.sourceTranslation.use;
                }
            });
        }
        const config = [normalize.actionableMcp(context, item, 'security nat policy', util.mcpPath(tenantId, appId, itemId))];
        return { configs: config };
    },

    NAT_Source_Translation(context, tenantId, appId, itemId, item) {
        if (item.type === 'dynamic-pat') {
            if (!item.clientConnectionLimit) {
                item.clientConnectionLimit = 0;
            }
            if (!item.hairpinModeEnabled) {
                item.hairpinModeEnabled = false;
            }
            if (!item.inboundMode) {
                item.inboundMode = 'none';
            }
            if (!item.mapping) {
                item.mapping = {
                    mode: 'address-pooling-paired',
                    timeout: 300
                };
            }
            if (!item.patMode) {
                item.patMode = 'napt';
            }
            if (item.patMode === 'pba' && !item.portBlockAllocation) {
                item.portBlockAllocation = {
                    blockIdleTimeout: 3600,
                    blockLifetime: 0,
                    blockSize: 64,
                    clientBlockLimit: 1,
                    zombieTimeout: 0
                };
            }
        }
        if (item.addresses) {
            item.addresses = item.addresses.map((addr) => ({ name: addr }));
        }
        if (item.ports) {
            item.ports = item.ports.map((port) => ({ name: port }));
        }

        if (Array.isArray(item.excludeAddresses)) {
            const excludeAddress = [];
            const excludeAddressList = [];
            item.excludeAddresses.forEach((addr) => {
                if (typeof addr === 'string') {
                    excludeAddress.push({
                        name: addr
                    });
                } else {
                    excludeAddressList.push({
                        name: addr
                    });
                }
            });
            item.excludeAddresses = excludeAddress;
            item.excludeAddressLists = excludeAddressList;
        }

        // support for egressInterfaces-disabled, egressInterfaces-enabled
        if (item.allowEgressInterfaces) {
            item.egressInterfaces = item.allowEgressInterfaces;
            item.egressInterfacesEnabled = ' ';
        } else if (item.disallowEgressInterfaces) {
            item.egressInterfaces = item.disallowEgressInterfaces;
            item.egressInterfacesDisabled = ' ';
        } else {
            item.egressInterfaces = [];
            item.egressInterfacesDisabled = ' ';
        }
        const config = [normalize.actionableMcp(context, item, 'security nat source-translation', util.mcpPath(tenantId, appId, itemId))];
        return { configs: config };
    },

    Enforcement_Policy(context, tenantId, appId, itemId, item) {
        (item.rules || []).forEach((rule) => {
            if (typeof rule.DTOSTethering !== 'undefined'
                && typeof rule.DTOSTethering.reportDestinationHsl !== 'undefined') {
                rule.DTOSTethering.report = {
                    dest: {
                        reportDestinationHsl: rule.DTOSTethering.reportDestinationHsl
                    }
                };
            }
            (rule.flowInfoFilters || []).forEach((flowFilter) => {
                flowFilter.l2Endpoint = typeof flowFilter.sourceVlan !== 'undefined';
                if (typeof flowFilter.ipAddressType !== 'undefined') {
                    if (flowFilter.ipAddressType === 'ipv4') {
                        flowFilter.ipAddressType = 'IPv4';
                    } else if (flowFilter.ipAddressType === 'ipv6') {
                        flowFilter.ipAddressType = 'IPv6';
                    }
                }
            });
            if (typeof rule.forwarding !== 'undefined') {
                if (rule.forwarding.type === 'endpoint') {
                    rule.forwarding.type = 'pool';
                } else if (rule.forwarding.type === 'http') {
                    rule.httpRedirect = {
                        redirectUrl: rule.forwarding.redirectUrl,
                        fallbackAction: rule.forwarding.fallbackAction
                    };
                    delete rule.forwarding;
                }
            }
            rule.qoeReporting = {
                dest: {
                    qoeReporting: rule.qoeReporting
                }
            };
            if (typeof rule.ranCongestion !== 'undefined') {
                rule.ranCongestion.detect = true;
                rule.ranCongestion.report = {
                    dest: {
                        reportDestinationHsl: rule.ranCongestion.reportDestinationHsl
                    }
                };
            }
            if (typeof rule.usageReporting !== 'undefined') {
                const destType = rule.usageReporting.destination;
                rule.usageReporting.destination = {};
                rule.usageReporting.destination[destType] = rule.usageReporting;
                rule.usageReporting.transaction = {
                    http: rule.usageReporting.transaction
                };
            }
            if (typeof rule.qosBandwidthControllerUplink !== 'undefined') {
                rule.qosBandwidthControllerUplink = `${bigipPath(rule.qosBandwidthControllerUplink, 'policy')
                }->${rule.qosBandwidthControllerUplink.category || ''}`;
            } else {
                rule.qosBandwidthControllerUplink = '->';
            }
            if (typeof rule.qosBandwidthControllerDownlink !== 'undefined') {
                rule.qosBandwidthControllerDownlink = `${bigipPath(rule.qosBandwidthControllerDownlink, 'policy')
                }->${rule.qosBandwidthControllerDownlink.category || ''}`;
            } else {
                rule.qosBandwidthControllerDownlink = '->';
            }
            if (typeof rule.tclFilter !== 'undefined') {
                rule.tclFilter = util.escapeTcl(rule.tclFilter);
            }
        });
        const path = util.mcpPath(tenantId, appId, itemId);
        const config = [normalize.actionableMcp(context, item, 'pem policy', path)];
        return { configs: config };
    },

    /**
     * Defines a Forwarding Endpoint
     */
    Enforcement_Forwarding_Endpoint(context, tenantId, appId, itemId, item) {
        const configs = [];
        item.persistence = {};

        item.persistence.type = item.defaultPersistenceType;
        item.persistence.fallback = item.fallbackPersistenceType;
        item.persistence.hashSettings = item.persistenceHashSettings;

        if (!item.persistence.hashSettings.tclScript) {
            item.persistence.hashSettings.source = 'uri';
        } else {
            item.persistence.hashSettings.source = 'tcl-snippet';
            item.persistence.hashSettings.tclScript = util.escapeTcl(
                item.persistenceHashSettings.tclScript
            );
        }

        configs.push(normalize.actionableMcp(context, item, 'pem forwarding-endpoint', util.mcpPath(tenantId, appId, itemId)));
        return { configs };
    },

    /**
     * Defines a Service Chain Endpoint
     */
    Enforcement_Service_Chain_Endpoint(context, tenantId, appId, itemId, item) {
        const configs = [];

        if (item.serviceEndpoints) {
            item.serviceEndpoints.forEach((obj, index) => {
                obj.httpAdaptService = {};
                obj.order = index + 1;

                if (obj.forwardingEndpoint) {
                    obj.forwardingEndpoint.toEndpoint = obj.forwardingEndpoint;
                }

                if (!obj.internalServiceICAPType) {
                    obj.httpAdaptService.internalServiceICAPType = 'none';
                } else {
                    obj.httpAdaptService.internalService = item.internalService;
                    obj.httpAdaptService.internalServiceICAPType = item.internalServiceICAPType;
                }
            });
        }

        configs.push(normalize.actionableMcp(context, item, 'pem service-chain-endpoint', util.mcpPath(tenantId, appId, itemId)));
        return { configs };
    },

    HTML_Rule(context, tenantId, appId, itemId, item) {
        const path = util.mcpPath(tenantId, appId, itemId);
        const configs = [];
        item.ignore = item.ignore || {};
        item.remark = item.remark || '';
        // there will be either item.attributeName or item.content but not both
        // properties.json altId will convert this to action {attributeName: item.attributeName}
        item.attributeName = typeof item.attributeName === 'undefined' ? undefined : { attributeName: item.attributeName };
        // properties.json altId will convert this to action {text: item.content}
        item.content = typeof item.content === 'undefined' ? undefined : { text: item.content };
        configs.push(normalize.actionableMcp(context, item, `ltm html-rule ${item.ruleType}`, path));
        return { configs };
    },

    Data_Group(context, tenantId, appId, itemId, item) {
        const path = util.mcpPath(tenantId, appId, itemId);
        let config = {};
        item.ignore = item.ignore || {};
        item.remark = item.remark || '';
        if (item.storageType === 'internal') {
            const itemRecords = [];
            item.records.forEach((record) => {
                let recKey = record.key;
                if (item.keyDataType === 'ip' && record.key.indexOf('/') === -1) {
                    recKey += ipUtil.isIPv4(recKey) ? '/32' : '/128'; // Fix for ID1771465
                }

                itemRecords.push({
                    name: recKey,
                    value: record.value === '' ? undefined : record.value
                });
            });
            delete item.storageType;
            item.records = itemRecords;
            config = normalize.actionableMcp(context, item, 'ltm data-group internal', path);
            return { configs: [config] };
        }

        delete item.storageType;
        delete item.records;
        if (item.externalFilePath) {
            if (item.ignoreChanges) {
                item.ignore.dataGroupName = path;
                item.ignore.externalFilePath = item.externalFilePath;
            }
            if (util.getDeepValue(item, 'externalFilePath.authentication.method') === 'bearer-token') {
                const settings = util.simpleCopy(item);
                item = makeDataGroupTokenRequests(item, itemId, path, settings, 'Data Group');
            } else {
                item.externalFilePath = item.externalFilePath.url || item.externalFilePath;
            }
            item.dataGroupName = path;
            config = normalize.actionableMcp(context, item, 'ltm data-group external', path);

            const dataGroupFileConfig = normalize.actionableMcp(context, item, 'sys file data-group', path);

            if (dataGroupFileConfig.properties.iControl_postFromRemote) {
                // Set source-path to uploaded file destination
                config.properties['source-path'] = `file:/var/config/rest/downloads/${path.replace(/\//g, '_')}`;
                dataGroupFileConfig.properties['source-path'] = `file:/var/config/rest/downloads/${path.replace(/\//g, '_')}`;
            }

            return { configs: [config, dataGroupFileConfig] };
        }
        item.ignore.separator = item.separator;
        config = normalize.actionableMcp(context, item, 'ltm data-group external', path);

        return { configs: [config] };
    },

    GSLB_Server(context, tenantId, appId, itemId, item) {
        item.remark = item.remark || '';
        tagMetadata(item);
        item.devices = item.devices.map((device, i) => ({
            name: `${i}`,
            addresses: [{
                name: device.address,
                translation: device.addressTranslation || 'none'
            }]
        }));

        function combineAddressPort(address, port) {
            const minAddress = ipUtil.minimizeIP(address);
            let separator = ':';
            if (minAddress.indexOf(':') > -1) {
                separator = '.';
            }
            return `${minAddress}${separator}${port}`;
        }

        function mapMonitors(source) {
            if (source.monitors.length > 0) {
                if (source.minimumMonitors) {
                    const monitorsList = source.monitors
                        .map((m, i) => bigipPath(source.monitors, i))
                        .join(' ');
                    source.monitors = `min ${source.minimumMonitors} of \\{ ${monitorsList} \\}`;
                } else {
                    source.monitors = source.monitors
                        .map((m, i) => bigipPath(source.monitors, i))
                        .join(' and ');
                }
            } else if (source.serverType === 'bigip') {
                source.monitors = '/Common/bigip';
                if (source.minimumMonitors) {
                    source.monitors = `min ${source.minimumMonitors} of \\{ ${source.monitors} \\}`;
                }
            }
        }

        let vsMetadata = '';
        (item.virtualServers || []).forEach((vs, i) => {
            vs.destination = combineAddressPort(vs.address, vs.port);
            vsMetadata = `${vsMetadata}${vsMetadata ? '_' : ''}${vs.destination}`;
            vs.name = vs.name || `${i}`;
            vs.addressTranslation = vs.addressTranslation || 'none';
            vs.addressTranslationPort = vs.addressTranslationPort || 0;
            if (vs.monitors) {
                mapMonitors(vs); // Defaults to undefined
            }
        });

        if (vsMetadata) {
            item.metadata.push(
                {
                    name: 'as3-virtuals',
                    value: vsMetadata,
                    persist: 'true'
                }
            );
        }

        mapMonitors(item); // Defaults to undefined or '/Common/bigip ' depending on serverType

        item.serverType = item.serverType || 'bigip';
        item.proberPool = item.proberPool || 'none';

        const path = util.mcpPath(tenantId, '', itemId);
        const config = [normalize.actionableMcp(context, item, 'gtm server', path)];
        return { configs: config };
    },

    GSLB_Data_Center(context, tenantId, appId, itemId, item) {
        tagMetadata(item);
        const path = util.mcpPath(tenantId, '', itemId);
        const config = [normalize.actionableMcp(context, item, 'gtm datacenter', path)];
        return { configs: config };
    },

    GSLB_Domain(context, tenantId, appId, itemId, item) {
        const path = util.mcpPath(tenantId, appId, item.domainName);
        let config = {};
        item.ignore = item.ignore || {};
        item.remark = item.remark || itemId;

        if (item.pools) {
            item.pools = item.pools.map((pool, idx) => ({
                name: pool.use,
                order: idx,
                ratio: pool.ratio
            }));
        }

        config = normalize.actionableMcp(context, item, `gtm wideip ${item.resourceRecordType.toLowerCase()}`, path);

        if (config.properties['last-resort-pool'] !== 'none') {
            config.properties['last-resort-pool'] = `${item.lastResortPoolType
                .toLowerCase()} ${config.properties['last-resort-pool']}`;
        }

        context.request.postProcessing.push(
            {
                domainName: path,
                aliases: config.properties.aliases
            }
        );

        return { configs: [config] };
    },

    GSLB_iRule(context, tenantId, appId, itemId, item) {
        item.ignore = item.ignore || {};
        if (item.iRule.url && item.iRule.url.ignoreChanges) {
            item.ignore.iRule = '';
        }
        const config = normalize.actionableMcp(context, item, 'gtm rule', util.mcpPath(tenantId, appId, itemId));
        return createIRule(config);
    },

    GSLB_Monitor(context, tenantId, appId, itemId, item) {
        const props = {};
        const configs = [];

        item.ignore = item.ignore || {};
        item.remark = item.remark || 'none';

        if (item.monitorType === 'https') {
            const cert = item.clientCertificate;
            item.key = cert ? `${cert}.key` : 'none';
            item.clientCertificate = cert ? `${cert}.crt` : 'none';
        }

        if ((['http', 'https'].indexOf(item.monitorType) >= 0)) {
            if (Array.isArray(item.receiveStatusCodes)) {
                item.receiveStatusCodes = item.receiveStatusCodes.join(' ');
            }
            item.receiveStatusCodes = item.receiveStatusCodes || 'none';
        }

        if ((['http', 'https', 'tcp', 'udp'].indexOf(item.monitorType) >= 0)) {
            item.send = item.send || 'none';
            item.receive = item.receive || 'none';
            item.sniServerName = item.sniServerName || 'none';
        }

        if ((['sip'].indexOf(item.monitorType) >= 0)) {
            const cert = item.clientCertificate;
            item.clientCertificate = cert ? `${cert}.crt` : 'none';
            item.key = cert ? `${cert}.key` : 'none';
            item.clientTLS = item.clientTLS ? item.clientTLS : 'none';
            item.filter = item.filter || 'none';
            item['filter-neg'] = item['filter-neg'] || 'none';
        }

        if (['ldap'].indexOf(item.monitorType) > -1) {
            [['mandatoryAttributes', 'mandatory-attributes'], ['chaseReferrals', 'chase-referrals']].forEach((prop) => {
                if (typeof item[prop[0]] === 'boolean') {
                    item[prop[1]] = item[prop[0]] ? 'yes' : 'no';
                    delete item[prop[0]];
                }
            });
        }

        // convert codes from an array in AS3 to filter and filter-neg strings
        if (item.codesUp !== undefined) item.codesUp = item.codesUp.join(' ');
        if (item.codesDown !== undefined) item.codesDown = item.codesDown.join(' ');

        ['passphrase', 'secret'].forEach((value) => {
            if (item[value] !== undefined) {
                const ignoreChanges = (item[value].ignoreChanges === true);
                item[value] = secret(item, value);
                if (ignoreChanges === true) {
                    item.ignore[value] = item[value];
                }
            }
        });

        if (item.monitorType === 'external') {
            // Add default to external monitors for arguments
            item.arguments = item.arguments || 'none';

            if (item.script) {
                // Only external monitors that references an external script need to set one up
                configs.push(makeExternalMonitorRequests(context, tenantId, appId, itemId, item));
            }
        }

        // quote any arbitrary strings
        if (item.environmentVariables) {
            Object.keys(item.environmentVariables).forEach((envVar) => {
                item.environmentVariables[envVar] = normalize.quoteString(item.environmentVariables[envVar]);
            });
        }

        const config = normalize.actionableMcp(context, item, 'gtm monitor', util.mcpPath(tenantId, appId, itemId));

        props.any = ['class', 'description', 'destination', 'interval', 'timeout', 'probe-timeout', 'ignore-down-response'];
        props.http = props.any.concat(['reverse', 'send', 'recv', 'recv-status-code', 'transparent']);
        props.https = props.http.concat(['cipherlist', 'cert', 'sni-server-name', 'key']);
        props['gateway-icmp'] = props.any.concat(['probe-interval', 'probe-attempts', 'send', 'recv', 'transparent']);
        props['tcp-half-open'] = props.any.concat(['probe-interval', 'probe-attempts', 'send', 'recv', 'transparent']);
        props.mysql = props.any.concat(['recv', 'send', 'username', 'password', 'count', 'database', 'recv-column', 'recv-row']);
        props.sip = props.any.concat(['cert', 'cipherlist', 'filter', 'filter-neg', 'headers', 'key', 'mode', 'request']);
        props.ldap = props.any.concat(['username', 'password', 'base', 'filter-ldap', 'security', 'mandatory-attributes', 'chase-referrals']);
        props.smtp = props.any.concat(['domain']);
        props.tcp = props.http;
        props.udp = props['gateway-icmp'].concat(['debug', 'reverse']);
        props.external = props.any.concat(['run', 'api-anonymous', 'args', 'user-defined']);
        props.bigip = ['interval', 'timeout', 'ignore-down-response', 'aggregate-dynamic-ratios'];
        Object.keys(config.properties).forEach((key) => {
            if (props[item.monitorType].indexOf(key) === -1) {
                delete config.properties[key];
            }
        });

        if (['ldap'].indexOf(item.monitorType) > -1) {
            config.properties.username = config.properties.username || 'none';
            config.properties.base = config.properties.base || 'none';
            config.properties['filter-ldap'] = config.properties['filter-ldap'] || 'none';
        }

        if (['mysql'].indexOf(item.monitorType) > -1) {
            config.properties.recv = config.properties.recv || 'none';
        }

        if (['ldap', 'mysql'].indexOf(item.monitorType) > -1) {
            config.properties.password = config.properties.password || 'none';
        }

        if (['mysql'].indexOf(item.monitorType) > -1) {
            ['database', 'recv-column', 'recv-row', 'send', 'username'].forEach((prop) => {
                config.properties[prop] = config.properties[prop] || 'none';
            });
        }

        config.command += ` ${item.monitorType}`;
        configs.push(config);
        return { configs };
    },

    GSLB_Topology_Region(context, tenantId, appId, itemId, item) {
        tagDescription(item);
        const path = util.mcpPath(tenantId, '', itemId);
        if (item.members) {
            item.members = item.members.map((itemMember) => parseTopologyMatch(itemMember))
                .sort((a, b) => a.name.toLowerCase().localeCompare(b.name.toLowerCase()));
        }
        const config = normalize.actionableMcp(context, item, 'gtm region', path);
        return { configs: [config] };
    },

    GSLB_Topology_Records(context, tenantId, appId, itemId, item) {
        const records = [];
        const recordsPath = constants.gtmTopologyMockPath;
        item.records.forEach((itemRecord, indexAsKey) => {
            // add the order number to path to allow multiple items of same type
            // this path will be stripped of the cli script
            const record = {
                name: `${indexAsKey}`,
                order: indexAsKey + 1,
                weight: itemRecord.weight,
                source: parseTopologyMatch(itemRecord.source).name,
                destination: parseTopologyMatch(itemRecord.destination).name
            };

            tagDescription(record);

            records.push(record);
        });
        item.records = records;

        const settingsItem = { longestMatchEnabled: item.longestMatchEnabled };
        delete item.longestMatchEnabled;

        const lbConfig = normalize.actionableMcp(context, settingsItem, 'gtm global-settings load-balancing', constants.gtmSettingsMockPath);
        const config = normalize.actionableMcp(context, item, 'gtm topology', recordsPath);
        return { configs: [lbConfig, config] };
    },

    DOS_Profile(context, tenantId, appId, itemId, item) {
        const configs = [];
        const botDefenseConfig = {};

        function extractObjectKeys(obj, key, prefix) {
            if (obj[key]) {
                prefix = prefix || '';
                Object.keys(obj[key]).forEach((prop) => {
                    obj[`${prefix}${util.capitalizeString(prop)}`] = obj[key][prop];
                });
            }
        }

        if (item.application) {
            const captcha = item.application.captchaResponse;
            captcha.first = typeof captcha.first === 'undefined' ? { type: 'default' }
                : { type: 'custom', body: captcha.first };
            captcha.failure = typeof captcha.failure === 'undefined' ? { type: 'default' }
                : { type: 'custom', body: captcha.failure };

            const geolocations = [];

            if (item.application.denylistedGeolocations) {
                item.application.denylistedGeolocations.forEach((location) => {
                    geolocations.push({ name: JSON.stringify(location), blackListed: true });
                });
                delete item.application.denylistedGeolocations;
            }
            if (item.application.allowlistedGeolocations) {
                item.application.allowlistedGeolocations.forEach((location) => {
                    geolocations.push({ name: JSON.stringify(location), whiteListed: true });
                });
                delete item.application.allowlistedGeolocations;
            }
            item.application.geolocations = geolocations;

            if (item.application.heavyURLProtection) {
                const heavyUrls = item.application.heavyURLProtection;
                if (heavyUrls.protectList) {
                    // The value of 0 in threshold becomes 'auto'
                    heavyUrls.protectList.forEach((listItem, i) => {
                        listItem.name = `${i}`;
                        listItem.threshold = listItem.threshold || 'auto';
                    });
                }
            }

            if (util.isOneOfProvisioned(context.target, ['afm'])) {
                if (item.application.scrubbingDuration) {
                    item.application.scrubbingEnable = 'enabled';
                } else {
                    // bigip always sets to 600 when disabled.  match it for idempotency.
                    item.application.scrubbingDuration = 600;
                    item.application.scrubbingEnable = 'disabled';
                }

                if (item.application.remoteTriggeredBlackHoleDuration) {
                    item.application.rtbhEnable = 'enabled';
                } else {
                    // bigip always sets to 300 when disabled.  match it for idempotency.
                    item.application.remoteTriggeredBlackHoleDuration = 300;
                    item.application.rtbhEnable = 'disabled';
                }
            }

            if (item.application.botDefense) {
                if (item.application.botDefense.mode === 'off') {
                    item.application.botDefense.mode = 'disabled';
                }
            }

            if (util.versionLessThan(context.target.tmosVersion, '14.1')) {
                if (item.application.botSignatures) {
                    const categories = [];

                    if (item.application.botSignatures.blockedCategories) {
                        item.application.botSignatures.blockedCategories.forEach((category) => {
                            categories.push({
                                name: bigipPath(category, 'bigip'),
                                action: 'block'
                            });
                        });
                    }
                    if (item.application.botSignatures.reportedCategories) {
                        item.application.botSignatures.reportedCategories.forEach((category) => {
                            categories.push({
                                name: bigipPath(category, 'bigip'),
                                action: 'report'
                            });
                        });
                    }
                    item.application.botSignatures.categories = categories;
                }

                if (item.application.mobileDefense) {
                    item.application.mobileDefense.allowAnyAndroidPackage = item
                        .application.mobileDefense.allowAndroidPublishers === undefined;
                    item.application.mobileDefense.allowAnyIosPackage = item
                        .application.mobileDefense.allowIosPackageNames === undefined;

                    if (item.application.mobileDefense.clientSideChallengeMode === 'challenge') {
                        item.application.mobileDefense.clientSideChallengeMode = 'cshui';
                    }

                    if (item.application.mobileDefense.allowAndroidPublishers) {
                        const publishers = [];
                        item.application.mobileDefense.allowAndroidPublishers.forEach((publisher) => {
                            publishers.push({
                                name: bigipPath(publisher, publisher.bigip ? 'bigip' : 'use')
                            });
                        });
                        item.application.mobileDefense.allowAndroidPublishers = publishers;
                    }
                }
            } else {
                botDefenseConfig.singlePageApplication = item.application.singlePageApplicationEnabled || false;
                botDefenseConfig.crossDomainRequests = item.application.botDefense.crossDomainRequests || 'allow-all';
                botDefenseConfig.gracePeriod = item.application.botDefense.gracePeriod || 300;
                if (item.application.botDefense) {
                    botDefenseConfig.classOverrides = [];
                    const browser = {
                        name: 'Browser',
                        verification: { action: '' },
                        mitigation: { action: 'none' }
                    };
                    const unknown = {
                        name: 'Unknown',
                        mitigation: { action: 'tcp-reset' },
                        verification: { action: 'none' }
                    };
                    const suspiciousBrowser = {
                        name: '"Suspicious Browser"',
                        mitigation: { action: 'captcha' },
                        verification: { action: 'none' }
                    };

                    switch (item.application.botDefense.mode) {
                    case 'disabled':
                        browser.verification.action = 'none';
                        botDefenseConfig.dosMitigation = 'enabled';
                        break;
                    case 'always':
                        browser.verification.action = 'browser-verify-before-access';
                        botDefenseConfig.classOverrides.push(unknown);
                        botDefenseConfig.dosMitigation = 'disabled';
                        break;
                    case 'during-attacks':
                        browser.verification.action = 'none';
                        botDefenseConfig.dosMitigation = 'enabled';
                        // TODO: requires DOS protection profile
                        break;
                    default:
                        break;
                    }

                    // the schema defaults are actually mode:off, blockSuspiciousBrowser:true
                    // so ensure here that "off" or disabled mode does not turn on browser verification
                    if (item.application.botDefense.mode !== 'disabled') {
                        // See issue note regarding enforcementMode
                        botDefenseConfig.enforcementMode = 'blocking';
                        if (item.application.botDefense.blockSuspiscousBrowsers) {
                            browser.verification.action = 'browser-verify-before-access';
                            if (item.application.botDefense.issueCaptchaChallenge) {
                                botDefenseConfig.classOverrides.push(suspiciousBrowser);
                            }
                        }
                    } else {
                        botDefenseConfig.enforcementMode = 'transparent';
                    }

                    botDefenseConfig.classOverrides.push(browser);

                    botDefenseConfig.externalDomains = item.application.botDefense.externalDomains;
                    botDefenseConfig.siteDomains = item.application.botDefense.siteDomains;
                    botDefenseConfig.whitelist = [
                        {
                            matchOrder: 1,
                            name: 'favicon_1',
                            url: '/favicon.ico'
                        },
                        {
                            matchOrder: 2,
                            name: 'apple_touch_1',
                            url: '/apple-touch-icon*.png'
                        }
                    ];
                    if (item.application.botDefense.urlAllowlist) {
                        item.application.botDefense.urlAllowlist.forEach((u, index) => {
                            botDefenseConfig.whitelist.push({
                                matchOrder: index + 3,
                                name: `url_${index}`,
                                url: u
                            });
                        });
                    }
                }

                botDefenseConfig.mobileDefense = item.application.mobileDefense;
                botDefenseConfig.mobileDefense.allowAnyAndroidPackage = item
                    .application.mobileDefense.allowAndroidPublishers === undefined;
                botDefenseConfig.mobileDefense.allowAnyIosPackage = item
                    .application.mobileDefense.allowIosPackageNames === undefined;
                if (item.application.mobileDefense.clientSideChallengeMode === 'challenge') {
                    botDefenseConfig.mobileDefense.clientSideChallengeMode = 'cshui';
                }

                if (item.application.botSignatures) {
                    botDefenseConfig.signatureCategoryOverrides = [];
                    botDefenseConfig.signatureOverrides = [];
                    if (item.application.botSignatures.blockedCategories) {
                        item.application.botSignatures.blockedCategories.forEach((category) => {
                            botDefenseConfig.signatureCategoryOverrides.push({
                                name: bigipPath(category, 'bigip'),
                                action: 'block'
                            });
                        });
                    }

                    if (item.application.botSignatures.reportedCategories) {
                        item.application.botSignatures.reportedCategories.forEach((category) => {
                            botDefenseConfig.signatureCategoryOverrides.push({
                                name: bigipPath(category, 'bigip'),
                                action: 'alarm'
                            });
                        });
                    }

                    if (item.application.botSignatures.disabledSignatures) {
                        item.application.botSignatures.disabledSignatures.forEach((signature) => {
                            botDefenseConfig.signatureOverrides.push({
                                name: bigipPath(signature, 'bigip'),
                                action: 'alarm'
                            });
                        });
                        delete item.application.botSignatures.disabledSignatures;
                    }
                }
            }

            if (item.application.rateBasedDetection) {
                const rateBased = item.application.rateBasedDetection;
                extractObjectKeys(rateBased, 'sourceIP', 'ip');
                extractObjectKeys(rateBased, 'deviceID', 'device');
                extractObjectKeys(rateBased, 'geolocation', 'geo');
                extractObjectKeys(rateBased, 'url', 'url');
                extractObjectKeys(rateBased, 'site', 'site');
            }

            if (item.application.stressBasedDetection) {
                const stressBased = item.application.stressBasedDetection;
                extractObjectKeys(stressBased, 'sourceIP', 'ip');
                extractObjectKeys(stressBased, 'deviceID', 'device');
                extractObjectKeys(stressBased, 'geolocation', 'geo');
                extractObjectKeys(stressBased, 'url', 'url');
                extractObjectKeys(stressBased, 'site', 'site');
            }

            item.application = [item.application];
        } else if (!util.versionLessThan(context.target.tmosVersion, '14.1')) {
            botDefenseConfig.dosMitigation = 'enabled';
            botDefenseConfig.enforcementMode = 'transparent';
            botDefenseConfig.whitelist = [
                {
                    matchOrder: 1,
                    name: 'favicon_1',
                    url: '/favicon.ico'
                },
                {
                    matchOrder: 2,
                    name: 'apple_touch_1',
                    url: '/apple-touch-icon*.png'
                }
            ];
            botDefenseConfig.crossDomainRequests = 'allow-all';
            botDefenseConfig.gracePeriod = 300;
            botDefenseConfig.singlePageApplication = false;
            botDefenseConfig.mobileDefense = {
                allowAndroidRootedDevice: false,
                allowAnyAndroidPackage: true,
                allowAnyIosPackage: true,
                allowEmulators: false,
                allowJailbrokenDevices: false,
                clientSideChallengeMode: 'pass'
            };
        }

        function mapToInfinite(source, property) {
            if (source[property] === 4294967295) {
                source[property] = 'infinite';
            }
        }

        function mapVectors(vectors, vectorType) {
            (vectors || []).forEach((vector) => {
                if (vector.type === 'malformed') {
                    vector.type = `${vectorType}-malformed`;
                }

                mapToInfinite(vector, 'autoAttackCeiling');
                mapToInfinite(vector, 'autoAttackFloor');
                mapToInfinite(vector, 'rateLimit');
                mapToInfinite(vector, 'rateThreshold');

                vector.autoThreshold = 'disabled';

                if (vector.badActorSettings) {
                    const settings = vector.badActorSettings;
                    vector.badActor = settings.enabled;
                    vector.perSourceIpDetectionPps = settings.sourceDetectionThreshold;
                    vector.perSourceIpLimitPps = settings.sourceMitigationThreshold;
                    mapToInfinite(vector, ['perSourceIpDetectionPps']);
                    mapToInfinite(vector, ['perSourceIpLimitPps']);
                }

                if (vector.autoDenylistSettings) {
                    const settings = vector.autoDenylistSettings;
                    vector.autoBlacklisting = settings.enabled;
                    vector.blacklistCategory = settings.category;
                    vector.blacklistDetectionSeconds = settings.attackDetectionTime;
                    vector.blacklistDuration = settings.categoryDuration;
                    vector.allowAdvertisement = settings.externalAdvertisementEnabled;
                }
            });
        }
        if (item.network) {
            mapVectors(item.network.vectors, 'network');
            item.network = [item.network];
        }
        if (item.protocolDNS) {
            mapVectors(item.protocolDNS.vectors, 'dns');
            item.protocolDNS = [item.protocolDNS];
        }
        if (item.protocolSIP) {
            mapVectors(item.protocolSIP.vectors, 'sip');
            item.protocolSIP = [item.protocolSIP];
        }

        const config = normalize.actionableMcp(context, item, 'security dos profile', util.mcpPath(tenantId, appId, itemId));

        // Remove 'undefined' properties
        const application = (config.properties.application)
            ? config.properties.application.undefined : config.properties.application;
        if (application && application['bot-signatures'] && application['bot-signatures'].categories) {
            Object.keys(application['bot-signatures'].categories).forEach((key) => {
                delete application['bot-signatures'].categories[key].partition;
                delete application['bot-signatures'].categories[key]['sub-path'];
            });
        }
        if (application && application['mobile-detection']
            && application['mobile-detection']['android-publishers']) {
            Object.keys(application['mobile-detection']['android-publishers']).forEach((key) => {
                delete application['mobile-detection']['android-publishers'][key].partition;
                delete application['mobile-detection']['android-publishers'][key]['sub-path'];
            });
        }

        configs.push(config);
        if (botDefenseConfig && !util.versionLessThan(context.target.tmosVersion, '14.1') && util.isOneOfProvisioned(context.target, ['asm'])) {
            configs.push(normalize.actionableMcp(context, botDefenseConfig, 'security bot-defense profile', util.mcpPath(tenantId, appId, `f5_appsvcs_${itemId}_botDefense`)));
        }

        return { configs };
    },

    GSLB_Pool(context, tenantId, appId, itemId, item, declaration) {
        const props = {};
        const currentTask = context.tasks[context.currentIndex];

        function needsWait(member) {
            if (member.server) {
                // if we're referring to an existing server, we don't have enough information
                // so assume the worst
                if (member.server.bigip) {
                    return true;
                }

                const referencedServer = util.getDeepValue(declaration, member.server.use, '/');
                if (referencedServer
                    && referencedServer.virtualServerDiscoveryMode
                    && referencedServer.virtualServerDiscoveryMode.startsWith('enable')) {
                    return true;
                }
            }
            return false;
        }

        if ((['A', 'AAAA'].indexOf(item.resourceRecordType) >= 0)) {
            if (!item.monitors || item.monitors.length === 0) {
                item.monitors = 'default';
            } else {
                item.monitors = item.monitors.map((m, idx) => bigipPath(item.monitors, idx))
                    .join(' and ');
            }

            item.fallbackIP = item.fallbackIP || 'any';
            item.bpsLimit = item.bpsLimit || 0;
            item.bpsLimitEnabled = item.bpsLimitEnabled || false;
            item.ppsLimit = item.ppsLimit || 0;
            item.ppsLimitEnabled = item.ppsLimitEnabled || false;
            item.connectionsLimit = item.connectionsLimit || 0;
            item.connectionsLimitEnabled = item.connectionsLimitEnabled || false;
            (item.members || []).forEach((member) => {
                if (needsWait(member, declaration)) {
                    currentTask.metadata = currentTask.metadata || {};
                    currentTask.metadata.gslbPool = { needsWait: true };
                }

                if (typeof member.virtualServer === 'object') {
                    member.virtualServer = member.virtualServer.use || member.virtualServer.bigip;
                }

                member.name = `${bigipPath(member, 'server').replace('/Shared', '')}:${member.virtualServer}`;
                if (member.dependsOn && member.dependsOn !== 'none') {
                    member.dependsOn.forEach((dependsOn, index) => {
                        member.dependsOn[index] = dependsOn.replace('/Shared', '');
                    });
                }
            });
        } else {
            (item.members || []).forEach((member) => {
                if (member.domainName.use) {
                    const domainPath = member.domainName.use.replace(/\//g, '.').slice(1);
                    const domain = util.getDeepValue(declaration, domainPath);
                    member.domainName.use = member.domainName.use.replace(/[^/]+$/, domain.domainName);
                }
                member.name = bigipPath(member, 'domainName').replace('/Shared', '');
                // only supports 'a' because the other option 's' requires a SRV wideip which AS3 does not have yet
                // when we add 's' support should be able to derive the flags value
                // 'a' has a A or AAAA wideip, 's' has a SRV wideip
                if (item.resourceRecordType === 'NAPTR') {
                    member.flags = 'a';
                }
            });
        }

        item.qosHitRatio = item.qosHitRatio || 5;
        item.qosHops = item.qosHops || 0;
        item.qosKbps = item.qosKbps || 3;
        item.qosLinkCapacity = item.qosLinkCapacity || 30;
        item.qosPacketRate = item.qosPacketRate || 1;
        item.qosRoundTripTime = item.qosRoundTripTime || 50;
        item.qosTopology = item.qosTopology || 0;
        item.qosVirtualServerCapacity = item.qosVirtualServerCapacity || 0;
        item.qosVirtualServerScore = item.qosVirtualServerScore || 0;
        let indexForRecordTypeA = false;

        if (item.resourceRecordType === 'A') {
            if (item.members && item.members.length > 1) {
                if (item.members[0].memberOrder === 0 && item.members[1].memberOrder === 0) {
                    indexForRecordTypeA = true;
                }
            }
        }

        (item.members || []).forEach((member, index) => {
            if (item.resourceRecordType !== 'A' || indexForRecordTypeA) {
                member.memberOrder = index;
            }

            if (item.resourceRecordType !== 'CNAME') {
                delete member.isDomainNameStatic;
            }

            if (item.resourceRecordType !== 'MX') {
                delete member.priority;
            }
        });

        const path = util.mcpPath(tenantId, appId, itemId);
        const config = normalize.actionableMcp(context, item, 'gtm pool', path);

        Object.keys(config.properties.members || {}).forEach((member) => {
            // Since the GSLB Pool members all share the same properties.json we need to remove
            // empty depends-on values that will populate in MX and CNAME pool members.
            const memberBody = config.properties.members[member];
            if (memberBody['depends-on'] && Object.keys(memberBody['depends-on']).length === 0) {
                if (item.resourceRecordType === 'A' || item.resourceRecordType === 'AAAA') {
                    memberBody['depends-on'] = 'none';
                } else {
                    delete memberBody['depends-on'];
                }
            }
        });

        config.command += ` ${item.resourceRecordType.toLowerCase()}`;

        props.any = [
            'class', 'dynamic-ratio', 'enabled', 'alternate-mode', 'app-service', 'description', 'ratio', 'fallback-mode',
            'load-balancing-mode', 'manual-resume', 'members', 'metadata', 'qos-hit-ratio',
            'qos-hops', 'qos-kilobytes-second', 'qos-lcs', 'qos-packet-rate', 'qos-rtt',
            'qos-topology', 'qos-vs-capacity', 'qos-vs-score', 'ttl', 'verify-member-availability'
        ];
        props.a = props.any.concat([
            'fallback-ip', 'limit-max-bps', 'limit-max-bps-status', 'limit-max-connections',
            'limit-max-connections-status', 'limit-max-pps', 'limit-max-pps-status',
            'max-answers-returned', 'monitor'
        ]);
        props.aaaa = props.a;
        props.cname = props.any.concat(['monitors']);
        props.mx = props.any.concat(['max-answers-returned']);
        props.naptr = props.mx.concat(['flags']);
        Object.keys(config.properties).forEach((key) => {
            if (props[item.resourceRecordType.toLowerCase()].indexOf(key) === -1) {
                delete config.properties[key];
            }
        });

        return { configs: [config] };
    },

    GSLB_Prober_Pool(context, tenantId, appId, itemId, item) {
        tagDescription(item);
        (item.members || []).forEach((member, index) => {
            member.order = index;
            member.name = `${bigipPath(member, 'server').replace('/Shared', '')}`;
            member.name = member.name.includes('/') ? member.name : `/Common/${member.name}`;
        });
        const path = util.mcpPath(tenantId, '', itemId);
        const config = [normalize.actionableMcp(context, item, 'gtm prober-pool', path)];
        return { configs: config };
    },

    Traffic_Log_Profile(context, tenantId, appId, itemId, item) {
        const configs = [];

        item.remark = item.remark || 'none';

        Object.keys(item.requestSettings).forEach((key) => {
            item[key] = item.requestSettings[key];
        });

        item.proxyResponse = item.requestSettings.proxyResponse || 'none';
        item.requestErrorPool = item.requestSettings.requestErrorPool || 'none';
        item.requestErrorTemplate = item.requestSettings.requestErrorTemplate || 'none';
        item.requestPool = item.requestSettings.requestPool || 'none';
        item.requestTemplate = item.requestSettings.requestTemplate || 'none';

        Object.keys(item.responseSettings).forEach((key) => {
            item[key] = item.responseSettings[key];
        });

        item.responseErrorPool = item.responseSettings.responseErrorPool || 'none';
        item.responseErrorTemplate = item.responseSettings.responseErrorTemplate || 'none';
        item.responsePool = item.responseSettings.responsePool || 'none';
        item.responseTemplate = item.responseSettings.responseTemplate || 'none';

        const config = normalize.actionableMcp(context, item, 'ltm profile request-log', util.mcpPath(tenantId, appId, itemId));
        configs.push(config);
        return { configs };
    },

    Rewrite_Profile(context, tenantId, appId, itemId, item) {
        const configs = [];
        item.ignore = item.ignore || {};

        item.defaultsFrom = '/Common/rewrite';
        if (item.certificate) {
            const cert = item.certificate;
            item.certificate = cert ? `${cert}.crt` : 'none';
            item.javaSignKey = cert ? `${cert}.key` : 'none';
        } else {
            item.certificate = '/Common/default.crt';
            item.javaSignKey = '/Common/default.key';
        }

        if (item.javaSignKeyPassphrase) {
            const ignoreChanges = (item.javaSignKeyPassphrase.ignoreChanges === true);
            item.javaSignKeyPassphrase = secret(item, 'javaSignKeyPassphrase');
            if (ignoreChanges === true) {
                item.ignore.javaSignKeyPassphrase = item.javaSignKeyPassphrase;
            }
        }

        if (item.setCookieRules) {
            item.setCookieRules.forEach((rule, index) => {
                rule.name = index.toString();
            });
        }

        if (item.uriRules) {
            item.uriRules.forEach((rule, index) => {
                rule.name = index.toString();
            });
        }

        configs.push(normalize.actionableMcp(context, item, 'ltm profile rewrite', util.mcpPath(tenantId, appId, itemId)));
        return { configs };
    },

    HTTP_Acceleration_Profile(context, tenantId, appId, itemId, item) {
        const configs = [];
        configs.push(normalize.actionableMcp(context, item, 'ltm profile web-acceleration', util.mcpPath(tenantId, appId, itemId)));
        return { configs };
    },

    SSH_Proxy_Profile(context, tenantId, appId, itemId, item) {
        const configs = [];
        item.ignore = { sshProfileAuthInfo: {} };
        (item.sshProfileAuthInfo || []).forEach((authItem) => {
            if (authItem.proxyServerAuth && authItem.proxyServerAuth.privateKey) {
                const ignoreChanges = authItem.proxyServerAuth.privateKey.ignoreChanges;
                authItem.proxyServerAuth.privateKey = secret(authItem.proxyServerAuth, 'privateKey');
                if (ignoreChanges === true) {
                    item.ignore.sshProfileAuthInfo[authItem.name] = {
                        'proxy-server-auth': {
                            'private-key': authItem.proxyServerAuth.privateKey
                        }
                    };
                }
            }
            if (authItem.proxyClientAuth && authItem.proxyClientAuth.privateKey) {
                const ignoreChanges = authItem.proxyClientAuth.privateKey.ignoreChanges;
                authItem.proxyClientAuth.privateKey = secret(authItem.proxyClientAuth, 'privateKey');
                if (ignoreChanges === true) {
                    item.ignore.sshProfileAuthInfo[authItem.name] = Object.assign(
                        item.ignore.sshProfileAuthInfo[authItem.name] || {},
                        {
                            'proxy-client-auth': {
                                'private-key': authItem.proxyClientAuth.privateKey
                            }
                        }
                    );
                }
            }
        });
        if (item.sshProfileRuleSet && item.sshProfileRuleSet[0]) {
            item.sshProfileRuleSet[0].sshProfileRuleActions = [item.sshProfileRuleSet[0].sshProfileRuleActions];
        }
        item.sshProfileDefaultActions = [item.sshProfileDefaultActions];
        configs.push(normalize.actionableMcp(context, item, 'security ssh profile', util.mcpPath(tenantId, appId, itemId)));
        return { configs };
    },

    Stream_Profile(context, tenantId, appId, itemId, item) {
        const configs = [];

        item.remark = item.remark || 'none';
        item.source = item.source || 'none';
        item.target = item.target || 'none';

        if (item.parentProfile.use) {
            item.parentProfile.use = !item.parentProfile.use.includes('/')
                ? `/${tenantId}/${appId}/${item.parentProfile.use}`
                : item.parentProfile.use;
        }

        configs.push(normalize.actionableMcp(context, item, 'ltm profile stream', util.mcpPath(tenantId, appId, itemId)));
        return { configs };
    },

    FTP_Profile(context, tenantId, appId, itemId, item) {
        const configs = [];
        item.allowFtps = item.ftpsMode !== 'disallow';
        configs.push(normalize.actionableMcp(context, item, 'ltm profile ftp', util.mcpPath(tenantId, appId, itemId)));
        return { configs };
    },

    TFTP_Profile(context, tenantId, appId, itemId, item) {
        return { configs: [normalize.actionableMcp(context, item, 'ltm profile tftp', util.mcpPath(tenantId, appId, itemId))] };
    },

    HTML_Profile(context, tenantId, appId, itemId, item) {
        const configs = [];

        item.remark = item.remark || 'none';

        configs.push(normalize.actionableMcp(context, item, 'ltm profile html', util.mcpPath(tenantId, appId, itemId)));
        return { configs };
    },

    ICAP_Profile(context, tenantId, appId, itemId, item) {
        const configs = [];

        item.uri = item.uri || 'none';
        item.fromHeader = item.fromHeader || 'none';
        item.hostHeader = item.hostHeader || 'none';
        item.refererHeader = item.refererHeader || 'none';
        item.userAgentHeader = item.userAgentHeader || 'none';

        configs.push(normalize.actionableMcp(context, item, 'ltm profile icap', util.mcpPath(tenantId, appId, itemId)));

        return { configs };
    },

    Adapt_Profile(context, tenantId, appId, itemId, item) {
        const configs = [];

        item.internalService = item.internalService || 'none';

        if (item.messageType === 'request' || item.messageType === 'request-and-response') {
            const name = item.messageType === 'request-and-response' ? `${itemId}_request` : itemId;
            configs.push(normalize.actionableMcp(context, item, 'ltm profile request-adapt', util.mcpPath(tenantId, appId, name)));
        }
        if (item.messageType === 'response' || item.messageType === 'request-and-response') {
            const name = item.messageType === 'request-and-response' ? `${itemId}_response` : itemId;
            configs.push(normalize.actionableMcp(context, item, 'ltm profile response-adapt', util.mcpPath(tenantId, appId, name)));
        }

        return { configs };
    },

    Cipher_Rule(context, tenantId, appId, itemId, item) {
        const configs = [];

        if (item.cipherSuites) {
            item.cipher = item.cipherSuites.join(':');
        }

        if (item.namedGroups) {
            item.dhGroups = item.namedGroups.join(':');
        }

        if (item.signatureAlgorithms) {
            item.signatureAlgorithms = item.signatureAlgorithms.join(':');
        }

        configs.push(normalize.actionableMcp(context, item, 'ltm cipher rule', util.mcpPath(tenantId, appId, itemId)));
        return { configs };
    },

    Cipher_Group(context, tenantId, appId, itemId, item) {
        const configs = [];
        item.remark = item.remark || '';
        configs.push(normalize.actionableMcp(context, item, 'ltm cipher group', util.mcpPath(tenantId, appId, itemId)));
        return { configs };
    },

    Idle_Timeout_Policy(context, tenantId, appId, itemId, item) {
        const configs = [];
        if (item.rules) {
            item.rules.forEach((rule) => {
                rule.timers = rule.idleTimeout !== undefined ? { 'flow-idle-timeout': { value: rule.idleTimeout.toString() } } : {};
                delete rule.idleTimeout;
                if (rule.remark) {
                    rule.description = rule.remark;
                    delete rule.remark;
                }
                if (rule.destinationPorts) {
                    rule.destinationPorts = rule.destinationPorts.map((port) => ({ name: (port === 'all-other') ? '0' : port }));
                }
            });
        }
        configs.push(normalize.actionableMcp(context, item, 'net timer-policy', util.mcpPath(tenantId, appId, itemId)));
        return { configs };
    }
};

module.exports = {
    translate
};<|MERGE_RESOLUTION|>--- conflicted
+++ resolved
@@ -1057,13 +1057,10 @@
      */
     Node(context, tenantId, appId, addr, name, source) {
         const def = { address: addr };
-<<<<<<< HEAD
         if (source.monitors) {
             const nodeMonitors = this.NodeMonitor(context.tasks[context.currentIndex].declaration, source);
             def.monitor = nodeMonitors;
         }
-=======
->>>>>>> ecf26828
         const declaration = context.tasks[context.currentIndex].declaration;
         if (tenantId !== 'Common' && util.getDeepValue(declaration, [tenantId, 'useCommonRouteDomainTenant']) === false) {
             def.address = addr.split('%')[0];
@@ -2357,10 +2354,7 @@
         if (itemCopy.serverScope === undefined) {
             itemCopy.serverScope = 'any';
         }
-<<<<<<< HEAD
-=======
         itemCopy.autoDelete = (itemCopy.autoDelete === undefined) ? 'true' : itemCopy.autoDelete;
->>>>>>> ecf26828
         const taggedId = `Service_Address-${itemId}`;
         return { configs: [normalize.actionableMcp(context, itemCopy, 'ltm virtual-address', util.mcpPath(tenantId, newAppId, taggedId))] };
     },
