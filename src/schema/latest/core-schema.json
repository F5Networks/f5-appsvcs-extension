{
    "$id": "urn:uuid:f83d84a1-b27b-441a-ae32-314b3de3315a",
    "$schema": "http://json-schema.org/draft-07/schema#",

    "title": "ADC",
    "description": "A declarative configuration for an ADC such as F5 BIG-IP",
    "type": "object",

    "properties": {
        "class": {
            "title": "Class",
            "description": "Indicates this JSON document is an ADC declaration",
            "type": "string",
            "const": "ADC"
        },
        "$schema": {
            "description": "URL of schema against which to validate. Used by validation in your local environment only (via Visual Studio Code, for example)",
            "type": "string",
            "format": "uri"
        },
        "updateMode": {
            "title": "Update mode",
            "description": "When set to 'selective' (default) BIG-IP AS3 does not modify Tenants not referenced in the declaration.  Otherwise ('complete') BIG-IP AS3 removes unreferenced Tenants.",
            "type": "string",
            "enum": [ "complete", "selective" ],
            "default": "selective"
        },
        "schemaVersion": {
            "title": "Schema version",
            "description": "Version of ADC Declaration schema this declaration uses",
            "type": "string",
            "anyOf": [
                {
                    "description": "Any version of AS3.",
<<<<<<< HEAD
                    "pattern": "^3[.]([0-9]|[1234][0-9]|5[0-4])($|[.][0-9]+$)"
                },
                {
                    "description": "The current version of AS3.",
                    "const": "3.54.0"
=======
                    "pattern": "^3[.]([0-9]|[1234][0-9]|5[0-3])($|[.][0-9]+$)"
                },
                {
                    "description": "The current version of AS3.",
                    "const": "3.53.0"
>>>>>>> ecf26828
                }
            ]
        },
        "id": {
            "title": "Declaration ID",
            "description": "Unique identifier for this declaration (max 255 printable chars with no spaces, quotation marks, angle brackets, nor backslashes)",
            "type": "string",
            "pattern": "^[^\\x00-\\x20\\x22'<>\\x5c^`|\\x7f]*$",
            "minLength": 0,
            "maxLength": 255
        },
        "target": {
            "title": "Target Device",
            "description": "Trusted target for config when configuring with BIG-IQ",
            "type": "object",
            "properties": {
                "hostname": {
                    "title": "Host Name",
                    "description": "Host name of managed device to be configured",
                    "type": "string"
                },
                "address": {
                    "title": "IP Address",
                    "description": "IP address of managed device to be configured",
                    "type": "string",
                    "format": "f5ip"
                }
            },
            "maxProperties": 1
        },
        "label": { "$ref": "#/definitions/Label" },
        "remark": { "$ref": "#/definitions/Remark" },
        "constants": {
            "title": "Constants",
            "description": "Declaration metadata and/or named values for (re-)use by declaration objects",
            "type": "object",

            "properties": {
                "class": {
                    "title": "Class",
                    "type": "string",
                    "const": "Constants",
                    "default": "Constants"
                },

                "version": {
                    "title": "Declaration version",
                    "description": "Version number of declaration; update when you change contents but not ID (optional but recommended)",
                    "type": [ "number", "string" ]
                },
                "timestamp": {
                    "title": "Declaration timestamp",
                    "description": "Date+time (this version of) declaration was created (optional but recommended)",
                    "type": "string",
                    "format": "date-time"
                }
            },
            "additionalProperties": {
                "type": [
                    "boolean", "integer", "number",
                    "string", "array", "object"
                ],

                "if": {
                    "type": "object",
                    "required": [ "protected", "ciphertext" ]
                },
                "then": {
                    "properties": {
                        "allowReuse": {
                            "title": "Allow reuse",
                            "description": "If true (default), different declaration objects may reuse a cryptogram, WHICH MAY POSE A SECURITY RISK!",
                            "type": "boolean",
                            "default": true
                        }
                    },
                    "additionalProperties": false,
                    "allOf": [
                        { "$ref": "#/definitions/JWE" }
                    ]
                }
            },
            "propertyNames": {
                "pattern": "^[A-Za-z][0-9A-Za-z_]*$",
                "maxLength": 64
            }
        },

        "Common": {
            "title": "Common tenant",
            "description": "Special tenant Common holds objects other tenants can share",
            "type": "object",

            "properties": {
                "class": {
                    "title": "Class",
                    "type": "string",
                    "const": "Tenant",
                    "default": "Tenant"
                },
                "label": { "$ref": "#/definitions/Label" },
                "remark": { "$ref": "#/definitions/Remark" },
                "verifiers": {
                    "title": "Verifiers",
                    "description": "Data (in 'key':'value' properties) used to verify automated tests.  Ordinary declarations do not need this",
                    "type": "object"
                },

                "enable": {
                    "title": "Enable",
                    "description": "If declared, you must enable the Common tenant",
                    "type": "boolean",
                    "const": true
                },
                "Shared": { "$ref": "#/definitions/Application_Shared" },

                "constants": { "$ref": "#/definitions/Constants" },
                "controls": { "$ref": "#/definitions/Controls" },
                "optimisticLockKey": {
                    "title": "Optimistic lock key",
                    "description": "Note: The optimisticLockKey does NOT work when using per-app. When you deploy a declaration with a non-empty 'key' value here, that activates an optimistic lock on changes to this Tenant.  If the key in your declaration does not match the key BIG-IP AS3 computes for the most-recent previous declaration, then BIG-IP AS3 will NOT update this Tenant and will return an error code.  To use optimistic locking, first retrieve a declaration using option 'showHash=true' to get the current per-Tenant keys.  Make any changes you desire, then deploy your updated declaration.  Deployment of each Tenant with a key will succeed only if that Tenant has not been modified since the time you retrieved the declaration.  (To overwrite all previous changes to a Tenant simply do NOT include any opportunistic-lock key for that Tenant when you deploy a declaration.  That is the default.)  Note that only keys computed by BIG-IP AS3 may be used here-- you cannot generate your own. If 'showHash=true' is used on a POST then the optimisticLockKey will be shown as a part of the output (This helps to avoid the need to do a GET request).",
                    "type": "string",
                    "maxLength": 128,
                    "default": ""
                }
            },
            "additionalProperties": false
        },

        "controls": {
            "$ref": "#/definitions/Controls"
        },

        "scratch": {
            "title": "f5 scratch",
            "description": "Holds some system data during declaration processing",
            "type": "string",
            "readOnly": true
        }
    },

    "additionalProperties": { "$ref": "#/definitions/Tenant" },
    "propertyNames": {
        "oneOf": [
            {
                "pattern": "^[A-Za-z][0-9A-Za-z_.-]*$",
                "maxLength": 190
            },
            {
                "enum": ["$schema"]
            }
        ]
    },
    "required": [ "class", "schemaVersion" ],

    "definitions": {
        "Include": {
            "title": "Include",
            "description": "Defines inclusion of one part of the schema into another",
            "type": "object",
            "properties": {
                "include": {
                    "description": "Keyword to allow for inclusion of one part of the declaration into another",
                    "oneOf": [
                        {
                            "type": "string",
                            "format": "f5pointer"
                        },
                        {
                            "type": "array",
                            "items": {
                                "type": "string",
                                "format": "f5pointer"
                            }
                        }
                    ],
                    "f5PostProcess": {
                        "tag": "include",
                        "data": "object"
                    }
                }
            }
        },

        "Tenant": {
            "title": "Tenant",
            "description": "Declares a Tenant",
            "type": "object",

            "properties": {
                "class": {
                    "title": "Class",
                    "type": "string",
                    "const": "Tenant"
                },
                "label": { "$ref": "#/definitions/Label" },
                "remark": { "$ref": "#/definitions/Remark" },
                "verifiers": {
                    "title": "Verifiers",
                    "description": "Data (in 'key':'value' properties) used to verify automated tests.  Ordinary declarations do not need this",
                    "type": "object"
                },
                "enable": {
                    "title": "Enable",
                    "description": "Tenant handles traffic only when enabled (default)",
                    "type": "boolean",
                    "default": true
                },
                "defaultRouteDomain": {
                    "title": "Default route domain",
                    "description": "Using the route-domain ID, this property selects the default route domain for IP traffic to and from this Tenant's application resources (note: affects declared IP addresses which do not include a %RD route-domain specifier).  You must choose an existing route domain--this option cannot create one.  Route domain 0 (default) is always available",
                    "$comment": "TMSH forces this value to be an integer",
                    "type": "integer",
                    "minimum": 0,
                    "maximum": 65535,
                    "default": 0,
                    "f5PostProcess": {
                        "tag": "bigComponent",
                        "data": ["query net route-domain"]
                    }
                },
                "useCommonRouteDomainTenant": {
                    "title": "Route Domain Tenant Info",
                    "description": "Used to ascertain whether a Route Domain has been created within a custom partition/Tenant or within the /Common partition.",
                    "type": "boolean",
                    "default": true
                },
                "Shared": { "$ref": "#/definitions/Application_Shared" },

                "constants": { "$ref": "#/definitions/Constants" },
                "controls": { "$ref": "#/definitions/Controls" },

                "optimisticLockKey": {
                    "title": "Optimistic lock key",
                    "description": "Note: The optimisticLockKey does NOT work when using per-app. When you deploy a declaration with a non-empty 'key' value here, that activates an optimistic lock on changes to this Tenant.  If the key in your declaration does not match the key BIG-IP AS3 computes for the most-recent previous declaration, then BIG-IP AS3 will NOT update this Tenant and will return an error code.  To use optimistic locking, first retrieve a declaration using option 'showHash=true' to get the current per-Tenant keys.  Make any changes you desire, then deploy your updated declaration.  Deployment of each Tenant with a key will succeed only if that Tenant has not been modified since the time you retrieved the declaration.  (To overwrite all previous changes to a Tenant simply do NOT include any opportunistic-lock key for that Tenant when you deploy a declaration.  That is the default.)  Note that only keys computed by BIG-IP AS3 may be used here-- you cannot generate your own. If 'showHash=true' is used on a POST then the optimisticLockKey will be shown as a part of the output (This helps to avoid the need to do a GET request).",
                    "type": "string",
                    "maxLength": 128,
                    "default": ""
                }
            },

            "additionalProperties": { "$ref": "#/definitions/Application" },
            "propertyNames": {
                "pattern": "^[A-Za-z][0-9A-Za-z_.-]*$",
                "maxLength": 190
            },
            "required": [ "class" ]
        },


        "Application_Shared": {
            "title": "Shared Application",
            "description": "Special application Shared holds objects other applications can share",
            "type": "object",

            "properties": {
                "class": {
                    "title": "Class",
                    "type": "string",
                    "const": "Application"
                },
                "template": {
                    "title": "Template Name",
                    "description": "Shared Application template is always generic",
                    "type": "string",
                    "const": "shared"
                },
                "enable": {
                    "title": "Enable",
                    "description": "If declared, you must enable the Shared Application",
                    "type": "boolean",
                    "const": true,
                    "default": true
                }
            },

            "allOf": [
                { "$ref": "#/definitions/Application" }
            ],

            "required": [ "class", "template" ]
        },


        "Application": {
            "title": "Application",
            "description": "Application declaration main schema",
            "type": "object",

            "properties": {
                "class": {
                    "title": "Class",
                    "type": "string",
                    "const": "Application"
                },
                "label": { "$ref": "#/definitions/Label" },
                "remark": { "$ref": "#/definitions/Remark" },

                "template": {
                    "title": "Template Name",
                    "description": "Each application type has certain required and default elements and selects appropriate setup of various ADC/Security features",
                    "type": "string",
                    "default": "generic"
                },
                "schemaOverlay": {
                    "title": "Schema Overlay",
                    "description": "BIG-IQ name for a supplemental validation schema is applied to the Application class definition before the main BIG-IP AS3 schema",
                    "type": "string"
                },
                "enable": {
                    "title": "Enable",
                    "description": "Application handles traffic only when enabled (default)",
                    "type": "boolean",
                    "default": true
                },
                "constants": { "$ref": "#/definitions/Constants" },
                "serviceMain": {
                    "description": "Primary service of the application"
                }
            },

            "additionalProperties": {
                "$comment": "Generated by schema build system"
            },

            "propertyNames": {
                "pattern": "^[A-Za-z]([0-9A-Za-z_.-]{0,188}[0-9A-Za-z_.])?$",
                "maxLength": 190
            },

            "allOf": [
                {
                    "if": {
                        "required": ["template"],
                        "properties": { "template": { "const": "https" } }
                    },
                    "then": { "$ref": "#/definitions/Template_https" }
                },
                {
                    "if": {
                        "required": ["template"],
                        "properties": { "template": { "const": "http" } }
                    },
                    "then": { "$ref": "#/definitions/Template_http" }
                },
                {
                    "if": {
                        "required": ["template"],
                        "properties": { "template": { "const": "tcp" } }
                    },
                    "then": { "$ref": "#/definitions/Template_tcp" }
                },
                {
                    "if": {
                        "required": ["template"],
                        "properties": { "template": { "const": "udp" } }
                    },
                    "then": { "$ref": "#/definitions/Template_udp" }
                },
                {
                    "if": {
                        "required": ["template"],
                        "properties": { "template": { "const": "sctp" } }
                    },
                    "then": { "$ref": "#/definitions/Template_sctp" }
                },
                {
                    "if": {
                        "required": ["template"],
                        "properties": { "template": { "const": "l4" } }
                    },
                    "then": { "$ref": "#/definitions/Template_l4" }
                },
                {
                    "if": {
                        "required": ["template"],
                        "properties": { "template": { "const": "generic" } }
                    },
                    "then": { "$ref": "#/definitions/Template_generic" }
                }
            ],

            "required": [ "class" ]
        },


        "Template_https": {
            "title": "HTTPS application",
            "description": "Declares an HTTPS application",
            "type": "object",
            "properties": {
                "serviceMain": { "$ref": "#/definitions/Service_HTTPS" }
            },
            "required": [ "serviceMain" ]
        },


        "Template_http": {
            "title": "HTTP application",
            "description": "Declares an HTTP application",
            "type": "object",
            "properties": {
                "serviceMain": { "$ref": "#/definitions/Service_HTTP" }
            },
            "required": [ "serviceMain" ]
        },


        "Template_tcp": {
            "title": "TCP application",
            "description": "Declares a TCP application",
            "type": "object",
            "properties": {
                "serviceMain": { "$ref": "#/definitions/Service_TCP" }
            },
            "required": [ "serviceMain" ]
        },


        "Template_udp": {
            "title": "UDP application",
            "description": "Declares a UDP application",
            "type": "object",
            "properties": {
                "serviceMain": { "$ref": "#/definitions/Service_UDP" }
            },
            "required": [ "serviceMain" ]
        },


        "Template_sctp": {
            "title": "SCTP application",
            "description": "Declares a SCTP application",
            "type": "object",
            "properties": {
                "serviceMain": { "$ref": "#/definitions/Service_SCTP" }
            },
            "required": [ "serviceMain" ]
        },


        "Template_l4": {
            "title": "L4 application",
            "description": "Declares a L4 application",
            "type": "object",
            "properties": {
                "serviceMain": { "$ref": "#/definitions/Service_L4" }
            },
            "required": [ "serviceMain" ]
        },


        "Template_generic": {
            "title": "Generic application",
            "description": "Declares a generic application",
            "type": "object",
            "properties": {
                "template": {
                    "title": "Template Name",
                    "description": "In addition to 'generic' and 'shared' other values may appear here for extensibility",
                    "type": "string"
                },
                "serviceMain": { "$ref": "#/definitions/Service_Generic" }
            }
        },
        "Pointer_Access_Profile_Ping": {
            "description": "Reference to a Access Profile Ping",
            "type": "object",
            "properties": {
                "use": {
                    "description": "AS3 pointer to Access Profile Ping declaration",
                    "type": "string",
                    "minLength": 1,
                    "f5PostProcess": {
                        "tag": "pointer",
                        "data": {
                            "properties": {
                                "class": {
                                    "enum": [
                                        "Ping_Access_Profile"
                                    ]
                                }
                            },
                            "required": [
                                "class"
                            ]
                        }
                    }
                },
                "bigip": {
                    "description": "Pathname of existing BIG-IP Access Profile Ping",
                    "type": "string",
                    "format": "f5bigip"
                }
            },
            "additionalProperties": false,
            "minProperties": 1,
            "maxProperties": 1,
            "allOf": [
                {
                    "f5PostProcess": {
                        "tag": "bigComponent",
                        "data": [
                            "query apm profile ping-access"
                        ]
                    }
                }
            ]
        },
        "Service_HTTP": {
            "title": "Service_HTTP",
            "description": "HTTP virtual server",
            "type": "object",

            "properties": {
                "class": {
                    "title": "Class",
                    "type": "string",
                    "const": "Service_HTTP"
                },
                "virtualPort": {
                    "title": "Virtual server TCP port",
                    "description": "Default 80 is well-known HTTP port. Accepts either an integer or a reference to a Firewall_Port_List that contains the ports on which to listen. Firewall_Port_List is only supported on BIG-IP 14.1 and later. If a Firewall_Port_List is provided, BIG-IP AS3 will create a traffic-matching-criteria for the virtual.",
                    "oneOf": [
                        {
                            "type": "integer"
                        },
                        {
                            "allOf": [
                                {
                                    "$ref": "#/definitions/Pointer_Port_List"
                                },
                                {
                                    "f5PostProcess": {
                                        "tag": "minVersion",
                                        "data": {
                                            "version": "14.1",
                                            "strict": true
                                        }
                                    }
                                }
                            ]
                        }
                    ],
                    "default": 80
                }
            },

            "allOf": [
                { "$ref": "#/definitions/Service_HTTP_Core" }
            ],

            "dependencies": {
                "serverTLS": { "not": {} },
                "profileConnectivity": {
                    "oneOf": [
                        {
                            "required": [
                                "profileAccess"
                            ]
                        },
                        {
                            "required": [
                                "profilePingAccess"
                            ]
                        },
                        {
                            "required": [
                                "policyIAM"
                            ]
                        }
                    ]
                },
                "policyPerRequestAccess": {
                    "oneOf": [
                        {
                            "required": [
                                "profileAccess"
                            ]
                        },
                        {
                            "required": [
                                "profilePingAccess"
                            ]
                        },
                        {
                            "required": [
                                "policyIAM"
                            ]
                        }
                    ]
                }
            },
            "required": [ "class" ]
        },


        "Service_HTTPS": {
            "title": "Service_HTTPS",
            "description": "HTTPS (HTTP+TLS) virtual server",
            "type": "object",

            "properties": {
                "class": {
                    "title": "Class",
                    "type": "string",
                    "const": "Service_HTTPS"
                },
                "virtualPort": {
                    "title": "Virtual server TCP port",
                    "description": "Default 443 is well-known HTTPS port. Accepts either an integer or a reference to a Firewall_Port_List that contains the ports on which to listen. Firewall_Port_List is only supported on BIG-IP 14.1 and later. If a Firewall_Port_List is provided, BIG-IP AS3 will create a traffic-matching-criteria for the virtual.",
                    "oneOf": [
                        {
                            "type": "integer"
                        },
                        {
                            "allOf": [
                                {
                                    "$ref": "#/definitions/Pointer_Port_List"
                                },
                                {
                                    "f5PostProcess": {
                                        "tag": "minVersion",
                                        "data": {
                                            "version": "14.1",
                                            "strict": true
                                        }
                                    }
                                }
                            ]
                        }
                    ],
                    "default": 443
                },
                "redirect80": {
                    "title": "Redirect HTTP",
                    "description": "If true, BIG-IP AS3 redirects HTTP traffic to any virtualAddress on port 80 to virtualPort",
                    "type": "boolean",
                    "default": true
                },
                "profileHTTP2": {
                    "title": "HTTP/2 profile",
                    "type": ["string", "object"],
                    "description": "HTTP/2 profile; name of built-in or else BIG-IP AS3 pointer",
                    "oneOf": [
                        {
                            "type": "string",
                            "enum": [ "basic" ]
                        },
                        {
                            "$ref": "#/definitions/Pointer_HTTP2_Profile"
                        },
                        {
                            "type": "object",
                            "properties": {
                                "ingress": {
                                    "type": "object",
                                    "description": "Ingress (client-side context) HTTP2 profile. This property is available on BIGIP 14.1 and above. Note: Ingress and Egress profiles should not be the same.",
                                    "allOf": [
                                        {
                                            "$ref": "#/definitions/Pointer_HTTP2_Profile"
                                        }
                                    ]
                                },
                                "egress": {
                                    "type": "object",
                                    "description": "Egress (server-side context) HTTP2 profile. This property is available on BIGIP 14.1 and above. Note: Ingress and Egress profiles should not be the same.",
                                    "allOf": [
                                        {
                                            "$ref": "#/definitions/Pointer_HTTP2_Profile"
                                        }
                                    ]
                                }
                            },
                            "minProperties": 1,
                            "maxProperties": 2,
                            "additionalProperties": false
                        }
                    ]
                }
            },

            "allOf": [
                { "$ref": "#/definitions/Service_HTTP_Core" }
            ]
        },

        "Service_HTTP_Core": {
            "title": "HTTP VS core",
            "type": "object",
            "description": "Core attributes of HTTP(S) virtual server",

            "properties": {
                "persistenceMethods": {
                    "title": "Persistence methods",
                    "description": "Default 'cookie' is generally good. Use 'persistenceMethods: []' for no persistence.",
                    "type": "array",
                    "items": { "$ref": "#/definitions/Basic_Persist" },
                    "default": [ "cookie" ]
                },
                "profileAnalytics": {
                    "$ref": "#/definitions/Pointer_Analytics_Profile"
                },
                "profileAnalyticsTcp": {
                    "$ref": "#/definitions/Pointer_Analytics_TCP_Profile"
                },
                "profileHTTP": {
                    "title": "HTTP profile",
                    "description": "HTTP profile; name of built-in or else BIG-IP AS3 pointer",
                    "oneOf": [
                        {
                            "type": "string",
                            "enum": [ "basic" ]
                        },
                        {
                            "$ref": "#/definitions/Pointer_HTTP_Profile"
                        }
                    ],
                    "default": "basic"
                },
                "profileHTTPCompression": {
                    "title": "HTTP compression profile",
                    "description": "HTTP compression profile; name of built-in or else BIG-IP AS3 pointer",

                    "if": { "not": { "type": "object" } },
                    "then": {
                        "type": "string",
                        "enum": [ "basic", "wan" ]
                    },
                    "else": {
                        "type": "object",
                        "properties": {
                            "use": {
                                "title": "Use",
                                "description": "BIG-IP AS3 pointer to HTTP compression profile declaration",
                                "type": "string",
                                "minLength": 1,
                                "f5PostProcess": {
                                    "tag": "pointer",
                                    "data": {
                                        "properties": {
                                            "class": { "const": "HTTP_Compress" }
                                        },
                                        "required": [ "class" ]
                                    }
                                }
                            },
                            "bigip": {
                                "title": "BIG-IP HTTP compression profile",
                                "description": "Pathname of existing BIG-IP HTTP compression profile",
                                "type": "string",
                                "format": "f5bigip"
                            }
                        },
                        "additionalProperties": false,
                        "minProperties": 1,
                        "maxProperties": 1,
                        "f5PostProcess": {
                            "tag": "bigComponent",
                            "data": ["query ltm profile http-compression"]
                        }
                    }
                },
                "profileHTTPAcceleration": {
                    "title": "Web acceleration profile",
                    "description": "Web acceleration profile; name of built-in or else BIG-IP AS3 pointer",

                    "if": { "not": { "type": "object" } },
                    "then": {
                        "type": "string",
                        "enum": [ "basic" ]
                    },
                    "else": {
                        "$ref": "#/definitions/Pointer_HTTP_Acceleration_Profile"
                    }
                },
                "profileHTML": {
                    "$ref": "#/definitions/Pointer_HTML_Profile"
                },
                "profileMultiplex": {
                    "title": "Multiplex profile",
                    "description": "Multiplex (OneConnect) profile; name of built-in or else BIG-IP AS3 pointer",
                    "if": { "not": { "type": "object" } },
                    "then": {
                        "type": "string",
                        "enum": [ "basic" ]
                    },
                    "else": {
                        "$ref": "#/definitions/Pointer_Multiplex_Profile"
                    }
                },
                "profileNTLM": {
                    "$ref": "#/definitions/Pointer_NTLM_Profile"
                },
                "policyWAF": {
                    "$ref": "#/definitions/Pointer_WAF_Policy"
                },
                "policyIAM": {
                    "title": "IAM policy",
                    "description": "BIG-IP AS3 pointer to IAM (APM) policy declaration",
                    "allOf": [
                        {
                            "f5PostProcess": {
                                "tag": "modules",
                                "data": ["apm"]
                            }
                        },
                        {
                            "$ref": "#/definitions/Pointer_Access_Profile"
                        }
                    ]
                },
                "profileFPS": {
                    "description": "FPS Profile to attach to service",
                    "allOf": [
                        {
                            "f5PostProcess": {
                                "tag": "modules",
                                "data": ["fps"]
                            }
                        },
                        {
                            "$ref": "#/definitions/Pointer_FPS_Profile"
                        }
                    ]
                },
                "profileRequestAdapt": {
                    "$ref": "#/definitions/Pointer_Request_Adapt_Profile"
                },
                "profileResponseAdapt": {
                    "$ref": "#/definitions/Pointer_Response_Adapt_Profile"
                },
                "profileAccess": {
                    "title": "Access profile",
                    "allOf": [
                        {
                            "f5PostProcess": {
                                "tag": "modules",
                                "data": ["apm"]
                            }
                        },
                        { "$ref": "#/definitions/Pointer_Access_Profile" }
                    ]
                },
                "profilePingAccess": {
                    "title": "Profile ping access",
                    "allOf": [
                        {
                            "f5PostProcess": {
                                "tag": "modules",
                                "data": ["apm"]
                            }
                        },
                        { "$ref": "#/definitions/Pointer_Access_Profile_Ping" }
                    ]
                },
                "profileConnectivity": {
                    "title": "Connectivity profile",
                    "allOf": [
                        {
                            "f5PostProcess": {
                                "tag": "modules",
                                "data": ["apm"]
                            }
                        },
                        { "$ref": "#/definitions/Pointer_Connectivity_Profile" }
                    ]
                },
                "policyPerRequestAccess": {
                    "title": "Per Request Access Policy",
                    "allOf": [
                        {
                            "f5PostProcess": {
                                "tag": "modules",
                                "data": ["apm"]
                            }
                        },
                        { "$ref": "#/definitions/Pointer_Per_Request_Access_Policy" }
                    ]
                },
                "profileVdi": {
                    "title": "VDI profile",
                    "description": "VDI profile to attach to service.",
                    "allOf": [
                        {
                            "f5PostProcess": {
                                "tag": "modules",
                                "data": ["apm"]
                            }
                        },
                        { "$ref": "#/definitions/Pointer_VDI_Profile" }
                    ]
                },
                "profileApiProtection": {
                    "title": "API Protection Profile",
                    "description": "API protection profile to attach to service. This property is available on BIGIP 14.1 and above.",
                    "allOf": [
                        {
                            "f5PostProcess": {
                                "tag": "modules",
                                "data": ["apm", "asm"]
                            }
                        },
                        { "$ref": "#/definitions/Pointer_API_Protection_Profile" }
                    ]
                },
                "profileDOS": {
                    "$ref": "#/definitions/Pointer_DOS_Profile"
                },
                "profileBotDefense": {
                    "description": "Attaches a Bot Defense profile to the service. This property is available on BIGIP 14.1 and above.",
                    "allOf": [
                        {
                            "$ref": "#/definitions/Pointer_Bot_Defense_Profile"
                        }
                    ]
                },
                "profileWebSocket": {
                    "description": "Attaches a WebSocket profile to the Service.",
                    "allOf": [
                        {
                            "$ref": "#/definitions/Pointer_WebSocket_Profile"
                        }
                    ]
                }
            },

            "allOf": [
                {
                    "if" : {
                        "properties" : {
                            "policyIAM": {}
                        },
                        "required": [ "policyIAM" ]
                    },
                    "then": {
                        "not": {
                            "properties": {
                                "profileAccess": {}
                            },
                            "required": [ "profileAccess" ]
                        }
                    }
                },
                { "$ref": "#/definitions/Service_TCP_Core" }
            ],

            "required": [ "class" ]
        },


        "Service_TCP": {
            "title": "Service_TCP",
            "description": "Declares a TCP virtual server (w/optional TLS)",
            "type": "object",

            "properties": {
                "class": {
                    "title": "Class",
                    "type": "string",
                    "const": "Service_TCP"
                },
                "mqttEnabled": {
                    "title": "MQTT profile",
                    "description": "Attaches the MQTT profile /Common/mqtt.  MQTT profiles have no configurable properties.",
                    "type": "boolean",
                    "default": false
                },
                "persistenceMethods": {
                    "title": "Persistence methods",
                    "description": "Default 'source-address' is generally good. Use 'persistenceMethods: []' for no persistence.",
                    "type": "array",
                    "items": { "$ref": "#/definitions/Basic_Persist" },
                    "default": [ "source-address" ]
                },
                "profileSIP": {
                    "$ref": "#/definitions/Pointer_SIP_Profile"
                },
                "profileFTP": {
                    "$ref": "#/definitions/Pointer_FTP_Profile"
                },
                "profileILX": {
                    "$ref": "#/definitions/Pointer_ILX_Profile"
                },
                "profilePPTP": {
                    "$ref": "#/definitions/Pointer_PPTP_Profile"
                },
                "profileRTSP": {
                    "$ref": "#/definitions/Pointer_RTSP_Profile"
                },
                "profileSOCKS": {
                    "$ref": "#/definitions/Pointer_SOCKS_Profile"
                },
                "profileICAP": {
                    "$ref": "#/definitions/Pointer_ICAP_Profile"
                }
            },

            "allOf": [
                { "$ref": "#/definitions/Service_TCP_Core" }
            ],
            "required": [ "class" ],
            "if": {
                "not": {
                    "properties": {
                        "virtualType": { "const": "internal" }
                    }
                }
            },
            "then": {
                "required": [ "virtualPort" ],
                "not": {
                    "required": [ "profileICAP" ]
                }
            }
        },


        "Service_TCP_Core": {
            "title": "Service_TCP core",
            "description": "Core attributes of TCP virtual server",
            "type": "object",

            "properties": {
                "virtualType": {
                    "title": "Virtual addresses",
                    "description": "Type of the virtual",
                    "type": "string",
                    "enum": [ "standard", "internal" ],
                    "default": "standard"
                },
                "virtualPort": {
                    "title": "virtual server TCP port",
                    "description": "Accepts either an integer or a reference to a Firewall_Port_List that contains the ports on which to listen. Firewall_Port_List is only supported on BIG-IP 14.1 and later. If a Firewall_Port_List is provided, BIG-IP AS3 will create a traffic-matching-criteria for the virtual.",
                    "oneOf": [
                        {
                            "type": "integer"
                        },
                        {
                            "allOf": [
                                {
                                    "$ref": "#/definitions/Pointer_Port_List"
                                },
                                {
                                    "f5PostProcess": {
                                        "tag": "minVersion",
                                        "data": {
                                            "version": "14.1",
                                            "strict": true
                                        }
                                    }
                                }
                            ]
                        }
                    ],
                    "minimum": 0,
                    "maximum": 65535
                },
                "layer4": {
                    "title": "L4 protocol",
                    "description": "For TCP virtual server, Layer 4 protocol must be TCP",
                    "type": "string",
                    "const": "tcp",
                    "default": "tcp"
                },
                "profileFIX": {
                    "$ref": "#/definitions/Pointer_FIX_Profile"
                },
                "profileTCP": {
                    "title": "TCP profile",
                    "description": "TCP profile; name of built-in or else BIG-IP AS3 pointer",

                    "if": { "not": { "type": "object" } },
                    "then": {
                        "type": "string",
                        "enum": [ "normal", "lan", "wan", "mobile" ]
                    },
                    "else": {
                        "type": "object",
                        "properties": {
                            "use": {
                                "title": "Use",
                                "description": "BIG-IP AS3 pointer to TCP profile declaration for ingress and egress",
                                "type": "string",
                                "minLength": 1,
                                "f5PostProcess": {
                                    "tag": "pointer",
                                    "data": {
                                        "properties": {
                                            "class": { "const": "TCP_Profile" }
                                        },
                                        "required": [ "class" ]
                                    }
                                }
                            },
                            "bigip": {
                                "title": "BIG-IP TCP profile",
                                "description": "Pathname of existing BIG-IP TCP profile for both ingress and egress",
                                "type": "string",
                                "format": "f5bigip"
                            },
                            "ingress": {
                                "title": "Ingress profile",
                                "description": "Ingress (client-side context) TCP profile",
                                "if": { "not": { "type": "object" } },
                                "then": {
                                    "type": "string",
                                    "enum": [ "normal", "lan", "wan", "mobile" ],
                                    "default": "normal"
                                },
                                "else": {
                                    "type": "object",
                                    "properties": {
                                        "use": {
                                            "title": "Use",
                                            "description": "BIG-IP AS3 pointer to TCP profile declaration for incoming connections",
                                            "type": "string",
                                            "minLength": 1,
                                            "f5PostProcess": {
                                                "tag": "pointer",
                                                "data": {
                                                    "properties": {
                                                        "class": { "const": "TCP_Profile" }
                                                    },
                                                    "required": [ "class" ]
                                                }
                                            }
                                        },
                                        "bigip": {
                                            "title": "BIG-IP TCP profile",
                                            "description": "Pathname of existing BIG-IP TCP profile in client-side context",
                                            "type": "string",
                                            "format": "f5bigip"
                                        }
                                    },
                                    "additionalProperties": false,
                                    "minProperties": 1,
                                    "maxProperties": 1
                                }
                            },
                            "egress": {
                                "title": "Egress TCP profile",
                                "description": "Egress (server-side context) TCP profile",
                                "if": { "not": { "type": "object" } },
                                "then": {
                                    "type": "string",
                                    "enum": [ "normal", "lan", "wan", "mobile" ],
                                    "default": "normal"
                                },
                                "else": {
                                    "type": "object",
                                    "properties": {
                                        "use": {
                                            "title": "Use",
                                            "description": "BIG-IP AS3 pointer to TCP profile declaration for outgoing connections",
                                            "type": "string",
                                            "minLength": 1,
                                            "f5PostProcess": {
                                                "tag": "pointer",
                                                "data": {
                                                    "properties": {
                                                        "class": { "const": "TCP_Profile" }
                                                    },
                                                    "required": [ "class" ]
                                                }
                                            }
                                        },
                                        "bigip": {
                                            "title": "BIG-IP server-side TCP profile",
                                            "description": "Pathname of existing BIG-IP TCP profile in server-side context",
                                            "type": "string",
                                            "format": "f5bigip"
                                        }
                                    },
                                    "additionalProperties": false,
                                    "minProperties": 1,
                                    "maxProperties": 1
                                }
                            }
                        },
                        "additionalProperties": false,
                        "dependencies": {
                            "use":     { "minProperties": 1, "maxProperties": 1 },
                            "bigip":   { "minProperties": 1, "maxProperties": 1 },
                            "ingress": { "minProperties": 2, "maxProperties": 2 },
                            "egress":  { "minProperties": 2, "maxProperties": 2 }
                        },
                        "f5PostProcess": {
                            "tag": "bigComponent",
                            "data": ["query ltm profile tcp"]
                        }
                    },

                    "default": "normal"
                },
                "profileAnalyticsTcp": {
                    "$ref": "#/definitions/Pointer_Analytics_TCP_Profile"
                },
                "profileSSHProxy": {
                    "$ref": "#/definitions/Pointer_SSH_Proxy_Profile"
                },
                "serverTLS": {
                    "title": "TLS server",
                    "description": "BIG-IP AS3 pointer to TLS Server declaration",

                    "if": { "type": "string" },
                    "then": {
                        "minLength": 1,
                        "f5PostProcess": {
                            "tag": "pointer",
                            "data": {
                                "properties": {
                                    "class": { "const": "TLS_Server" }
                                },
                                "required": [ "class" ]
                            }
                        }
                    },
                    "else": {
                        "if": { "type": "object" },
                        "then": { "$ref": "#/definitions/Pointer_TLS_Server" },
                        "else": {
                            "type": "array",
                            "items": { "$ref": "#/definitions/Pointer_TLS_Server" }
                        }
                    }
                },
                "clientTLS": {
                    "title": "TLS client",
                    "description": "BIG-IP AS3 pointer to TLS Client declaration",

                    "if": { "type": "string" },
                    "then": {
                        "minLength": 1,
                        "f5PostProcess": {
                            "tag": "pointer",
                            "data": {
                                "properties": {
                                    "class": { "const": "TLS_Client" }
                                },
                                "required": [ "class" ]
                            }
                        }
                    },
                    "else": {
                        "if": { "type": "object" },
                        "then": { "$ref": "#/definitions/Pointer_TLS_Client" },
                        "else": {
                            "type": "array",
                            "items": { "$ref": "#/definitions/Pointer_TLS_Client" }
                        }
                    }
                },
                "policyEndpoint": {
                    "title": "Endpoint policy",
                    "description": "BIG-IP AS3 pointer to Endpoint policy declaration",

                    "if": { "type": "array" },
                    "then": {
                        "items": { "$ref": "#/definitions/Pointer_Endpoint_Policy" }
                    },
                    "else": {
                        "$ref": "#/definitions/Pointer_Endpoint_Policy"
                    }
                },
                "profileStream": {
                    "$ref": "#/definitions/Pointer_Stream_Profile"
                }
            },

            "allOf": [
                { "$ref": "#/definitions/Service_Core" }
            ]
        },


        "Service_UDP": {
            "title": "Service_UDP",
            "description": "Declares a UDP virtual server (w/optional (D)TLS)",
            "type": "object",

            "properties": {
                "class": {
                    "title": "Class",
                    "type": "string",
                    "const": "Service_UDP"
                },

                "persistenceMethods": {
                    "title": "Persistence methods",
                    "description": "Default 'source-address' is generally good. Use 'persistenceMethods: []' for no persistence.",
                    "type": "array",
                    "items": { "$ref": "#/definitions/Basic_Persist" },
                    "default": [ "source-address" ]
                }
            },

            "allOf": [
                { "$ref": "#/definitions/Service_UDP_Core" }
            ],
            "required": [ "class" ],

            "if": {
                "not": {
                    "properties": {
                        "virtualType": { "const": "internal" }
                    }
                }
            },
            "then": {
                "required": [ "virtualPort" ]
            },

            "dependencies": {
                "virtualType": {
                    "if": { "properties": { "virtualType": { "const": "stateless" } } },
                    "then": {
                        "properties" : {
                            "translateClientPort": { "const": false },
                            "translateServerPort": { "const": false }
                        },
                        "required": [ "pool" ]
                    }
                }
            }
        },


        "Service_UDP_Core": {
            "title": "Service_UDP core",
            "description": "Core attributes of UDP virtual server",
            "type": "object",

            "properties": {
                "virtualType": {
                    "title": "Virtual addresses",
                    "description": "Type of the virtual",
                    "type": "string",
                    "enum": [ "standard", "internal", "stateless" ],
                    "default": "standard"
                },
                "virtualPort": {
                    "title": "Virtual server UDP port",
                    "description": "Accepts either an integer or a reference to a Firewall_Port_List that contains the ports on which to listen. Firewall_Port_List is only supported on BIG-IP 14.1 and later. If a Firewall_Port_List is provided, BIG-IP AS3 will create a traffic-matching-criteria for the virtual.",
                    "oneOf": [
                        {
                            "type": "integer"
                        },
                        {
                            "allOf": [
                                {
                                    "$ref": "#/definitions/Pointer_Port_List"
                                },
                                {
                                    "f5PostProcess": {
                                        "tag": "minVersion",
                                        "data": {
                                            "version": "14.1",
                                            "strict": true
                                        }
                                    }
                                }
                            ]
                        }
                    ],
                    "minimum": 0,
                    "maximum": 65535
                },
                "layer4": {
                    "title": "L4 protocol",
                    "description": "For UDP virtual server, Layer 4 protocol must be UDP",
                    "type": "string",
                    "const": "udp",
                    "default": "udp"
                },
                "profileUDP": {
                    "title": "UDP profile",
                    "description": "UDP profile; name of built-in or else BIG-IP AS3 pointer",

                    "if": { "not": { "type": "object" } },
                    "then": {
                        "type": "string",
                        "enum": [ "normal" ]
                    },
                    "else": {
                        "properties": {
                            "use": {
                                "title": "Use",
                                "description": "BIG-IP AS3 pointer to UDP profile declaration",
                                "type": "string",
                                "minLength": 1,
                                "f5PostProcess": {
                                    "tag": "pointer",
                                    "data": {
                                        "properties": {
                                            "class": { "const": "UDP_Profile" }
                                        },
                                        "required": [ "class" ]
                                    }
                                }
                            },
                            "bigip": {
                                "title": "BIG-IP UDP profile",
                                "description": "Pathname of existing BIG-IP UDP profile",
                                "type": "string",
                                "format": "f5bigip"
                            }
                        },
                        "additionalProperties": false,
                        "minProperties": 1,
                        "maxProperties": 1,
                        "f5PostProcess": {
                            "tag": "bigComponent",
                            "data": ["query ltm profile udp"]
                        }
                    },

                    "default": "normal"
                },
                "serverTLS": {
                    "title": "TLS server",
                    "description": "BIG-IP AS3 pointer to TLS Server declaration",

                    "if": { "type": "string" },
                    "then": {
                        "minLength": 1,
                        "f5PostProcess": {
                            "tag": "pointer",
                            "data": {
                                "properties": {
                                    "class": { "const": "TLS_Server" }
                                },
                                "required": [ "class" ]
                            }
                        }
                    },
                    "else": {
                        "if": { "type": "object" },
                        "then": { "$ref": "#/definitions/Pointer_Existing_TLS_Server_Profile" },
                        "else": {
                            "type": "array",
                            "items": { "$ref": "#/definitions/Pointer_Existing_TLS_Server_Profile" }
                        }
                    }
                },
                "clientTLS": {
                    "title": "TLS client",
                    "description": "BIG-IP AS3 pointer to TLS Client declaration",
                    "if": { "type": "string" },
                    "then": {
                        "minLength": 1,
                        "f5PostProcess": {
                            "tag": "pointer",
                            "data": {
                                "properties": {
                                    "class": { "const": "TLS_Client" }
                                },
                                "required": [ "class" ]
                            }
                        }
                    },
                    "else": {
                        "if": { "type": "object" },
                        "then": { "$ref": "#/definitions/Pointer_Existing_TLS_Client_Profile" },
                        "else": {
                            "type": "array",
                            "items": { "$ref": "#/definitions/Pointer_Existing_TLS_Client_Profile" }
                        }
                    }
                },
                "policyEndpoint": {
                    "title": "Endpoint policy",
                    "description": "BIG-IP AS3 pointer to Endpoint policy declaration",

                    "if": { "type": "array" },
                    "then": {
                        "items": { "$ref": "#/definitions/Pointer_Endpoint_Policy" }
                    },
                    "else": {
                        "$ref": "#/definitions/Pointer_Endpoint_Policy"
                    }
                },
                "profileRADIUS": {
                    "$ref": "#/definitions/Pointer_Radius_Profile"
                },
                "profileSIP": {
                    "$ref": "#/definitions/Pointer_SIP_Profile"
                },
                "profileTFTP": {
                    "$ref": "#/definitions/Pointer_TFTP_Profile"
                }
            },

            "allOf": [
                { "$ref": "#/definitions/Service_Core" }
            ]
        },

        "Service_SCTP": {
            "title": "Service_SCTP",
            "description": "Declares a SCTP virtual server",
            "type": "object",
            "properties": {
                "class": {
                    "title": "Class",
                    "type": "string",
                    "const": "Service_SCTP"
                },
                "virtualPort": {
                    "title": "virtual server SCTP port",
                    "description": "Accepts either an integer or a reference to a Firewall_Port_List that contains the ports on which to listen. Firewall_Port_List is only supported on BIG-IP 14.1 and later. If a Firewall_Port_List is provided, BIG-IP AS3 will create a traffic-matching-criteria for the virtual.",
                    "oneOf": [
                        {
                            "type": "integer"
                        },
                        {
                            "allOf": [
                                {
                                    "$ref": "#/definitions/Pointer_Port_List"
                                },
                                {
                                    "f5PostProcess": {
                                        "tag": "minVersion",
                                        "data": {
                                            "version": "14.1",
                                            "strict": true
                                        }
                                    }
                                }
                            ]
                        }
                    ],
                    "minimum": 0,
                    "maximum": 65535
                },
                "profileSCTP": {
                    "$ref": "#/definitions/Pointer_SCTP_Profile"
                },
                "layer4": {
                    "title": "L4 protocol",
                    "description": "For SCTP virtual server, Layer 4 protocol must be SCTP",
                    "type": "string",
                    "const": "sctp",
                    "default": "sctp"
                }
            },

            "allOf": [
                { "$ref": "#/definitions/Service_Core" }
            ],

            "required": [ "class", "virtualPort"]
        },


        "Service_L4": {
            "title": "Service_L4",
            "description": "Declares a L4 (FastL4) virtual server",
            "type": "object",

            "properties": {
                "class": {
                    "title": "Class",
                    "type": "string",
                    "const": "Service_L4"
                },

                "persistenceMethods": {
                    "title": "Persistence methods",
                    "description": "Default 'source-address' is generally good. Use 'persistenceMethods: []' for no persistence.",
                    "type": "array",
                    "items": { "$ref": "#/definitions/Basic_Persist" },
                    "default": [ "source-address" ]
                }
            },

            "allOf": [
                { "$ref": "#/definitions/Service_L4_Core" }
            ],
            "required": [ "class", "virtualPort" ],
            "not": { "required": [ "profileTrafficLog" ] }
        },


        "Service_Generic": {
            "title": "Service_Generic",
            "description": "Declares an 'Any IP' (IPOther) virtual server",
            "type": "object",

            "properties": {
                "class": {
                    "title": "Class",
                    "type": "string",
                    "const": "Service_Generic"
                },
                "layer4": {
                    "title": "L4 protocol",
                    "description": "The L4 protocol type for this virtual server",
                    "type": "string",
                    "default": "any"
                },
                "profileIPOther": {
                    "allOf": [
                        { "$ref": "#/definitions/Pointer_IP_Other_Profile" }
                    ],
                    "default": {
                        "bigip": "/Common/ipother"
                    }
                }
            },

            "allOf": [
                { "$ref": "#/definitions/Service_L4_Core" }
            ],
            "required": [ "class" ]
        },


        "Service_L4_Core": {
            "title": "Service_L4 core",
            "description": "Core attributes of L4 virtual server",
            "type": "object",

            "properties": {
                "virtualPort": {
                    "title": "virtual server TCP port",
                    "description": "Accepts either an integer or a reference to a Firewall_Port_List that contains the ports on which to listen. Firewall_Port_List is only supported on BIG-IP 14.1 and later. If a Firewall_Port_List is provided, BIG-IP AS3 will create a traffic-matching-criteria for the virtual.",
                    "oneOf": [
                        {
                            "type": "integer"
                        },
                        {
                            "allOf": [
                                {
                                    "$ref": "#/definitions/Pointer_Port_List"
                                },
                                {
                                    "f5PostProcess": {
                                        "tag": "minVersion",
                                        "data": {
                                            "version": "14.1",
                                            "strict": true
                                        }
                                    }
                                }
                            ]
                        }
                    ],
                    "minimum": 0,
                    "maximum": 65535
                },
                "layer4": {
                    "title": "L4 protocol",
                    "description": "The L4 protocol type for this virtual server",
                    "type": "string",
                    "enum": ["any","tcp","udp","3pc","a/n","ah","argus","aris","ax.25",
                            "bbn-rcc","bna","br-sat-mon","cbt","cftp","chaos","compaq-peer","cphb","cpnx",
                            "crdup","crtp","dccp","dcn","ddp","ddx","dgp","dsr","egp",
                            "eigrp","emcon","encap","esp","etherip","fc","fire","ggp","gmtp",
                            "gre","hip","hmp","hopopt","i-nlsp","iatp","icmp","idpr","idpr-cmtp",
                            "idrp","ifmp","igmp","igp","il","ip","ipcomp","ipcv","ipencap",
                            "ipip","iplt","ippc","ipv6","ipv6-auth","ipv6-crypt","ipv6-frag","ipv6-icmp","ipv6-nonxt",
                            "ipv6-opts","ipv6-route","ipx-in-ip","irtp","isis","iso-ip","iso-tp4","kryptolan","l2tp",
                            "larp","leaf-1","leaf-2","manet","merit-inp","mfe-nsp","micp","mobile","mpls-in-ip",
                            "mtp","mux","narp","netblt","nsfnet-igp","nvp","ospf","pgm","pim",
                            "pipe","pnni","prm","ptp","pup","pvp","qnx","rdp","rsvp",
                            "rsvp-e2e-ignore","rvd","sat-expak","sat-mon","scc-sp","scps","sctp","sdrp","secure-vmtp",
                            "shim6","skip","sm","smp","snp","sprite-rpc","sps","srp","sscopmce",
                            "st","stp","sun-nd","swipe","tcf","tlsp","tp++","trunk-1","trunk-2",
                            "ttp","udplite","uti","vines","visa","vmtp","vrrp","wb-expak","wb-mon",
                            "wesp", "wsn", "xnet", "xns-idp", "xtp"],
                    "default": "tcp"
                },
                "profileFIX": {
                    "$ref": "#/definitions/Pointer_FIX_Profile"
                },
                "profileL4": {
                    "title": "L4 profile",
                    "description": "L4 profile; name of built-in or else BIG-IP AS3 pointer",

                    "if": { "not": { "type": "object" } },
                    "then": {
                        "type": "string",
                        "enum": [ "basic" ]
                    },
                    "else": {
                        "$ref": "#/definitions/Pointer_L4_Profile"
                    },

                    "default": "basic"
                },
                "profileAnalyticsTcp": {
                    "$ref": "#/definitions/Pointer_Analytics_TCP_Profile"
                }
            },

            "allOf": [
                { "$ref": "#/definitions/Service_Core" }
            ]
        },

        "Service_Forwarding": {
            "title": "Service_Forwarding",
            "description": "Attributes of a forwarding virtual server. ARP and ICMP Echo will be disabled on virtualAddresses by default.",
            "type": "object",

            "properties": {
                "class": {
                    "title": "Class",
                    "type": "string",
                    "const": "Service_Forwarding"
                },

                "forwardingType": {
                    "title": "Forwarding Type",
                    "description": "Controls whether the forwarding service uses IP or L2 forwarding",
                    "type": "string",
                    "enum": [ "ip", "l2" ]
                },
                "layer4": {
                    "title": "L4 protocol",
                    "description": "Layer 4 protocol",
                    "type": "string",
                    "default": "any"
                },
                "profileL4": {
                    "title": "L4 profile",
                    "description": "L4 profile; name of built-in or else BIG-IP AS3 pointer",

                    "if": { "not": { "type": "object" } },
                    "then": {
                        "type": "string",
                        "enum": [ "basic" ]
                    },
                    "else": {
                        "$ref": "#/definitions/Pointer_L4_Profile"
                    }
                }
            },

            "allOf": [
                {
                    "if": {
                        "properties": {
                            "forwardingType": {
                                "const": "ip"
                            }
                        }
                    },
                    "then": {
                        "properties": {
                            "translateServerPort": {
                                "type": "boolean",
                                "default": false,
                                "const": false
                            },
                            "translateServerAddress": {
                                "type": "boolean",
                                "default": false,
                                "const": false
                            }
                        }
                    }
                },
                {
                    "$ref": "#/definitions/Service_Core"
                }
            ],
            "required": ["class", "forwardingType"],
            "not": {
                "anyOf": [
                    { "required": ["fallbackPersistenceMethod"] },
                    { "required": ["persistenceMethods"] },
                    { "required": ["pool"] },
                    { "required": ["profileBotDefense"] },
                    { "required": ["profileDiameterEndpoint"] },
                    { "required": ["profileDNS"] },
                    { "required": ["profileIPOther"] },
                    { "required": ["profileProtocolInspection"] },
                    { "required": ["profileRewrite"] },
                    { "required": ["profileTrafficLog"] },
                    { "required": ["sourceAddress"] }
                ]
            }
        },

        "Service_Core": {
            "title": "Virtual-server core",
            "description": "Core attributes of a virtual server",
            "type": "object",

            "properties": {
                "label": { "$ref": "#/definitions/Label" },
                "remark": { "$ref": "#/definitions/Remark" },

                "virtualAddresses": {
                    "title": "Virtual addresses",
                    "description": "Accepts either an array or a reference to an Address_List which contains destination addresses to which this virtual will listen. To accept connections only from certain subnet(s), replace IP address in the provided array with array [IP-address, accept-from-subnet]. If you do this, you cannot also include the sourceAddress property. IP address in the provided array can also be replaced by a reference to a Service_Address. A reference to an Address_List is only supported on BIG-IP 14.1 and later. If an Address_List is provided, BIG-IP AS3 will create a traffic-matching-criteria for the virtual.",
                    "oneOf": [
                        {
                            "type": "array",
                            "f5PostProcess": {
                                "tag": "virtualAddress"
                            },
                            "items": {
                                "if": { "type": "string" },
                                "then": { "format": "f5ip" },
                                "else": {
                                    "if": { "type": "array" },
                                    "then": {
                                        "type": "array",
                                        "items": {
                                            "title": "Virtual address",
                                            "if": { "type": "string" },
                                            "then": { "format": "f5ip" },
                                            "else": {
                                                "$ref": "#/definitions/Pointer_Service_Address"
                                            }
                                        },
                                        "minItems": 2,
                                        "maxItems": 2,
                                        "uniqueItems": true
                                    },
                                    "else": {
                                        "$ref": "#/definitions/Pointer_Service_Address"
                                    }
                                }
                            },
                            "minItems": 1,
                            "uniqueItems": true
                        },
                        {
                            "allOf": [
                                {
                                    "$ref": "#/definitions/Pointer_Address_List"
                                },
                                {
                                    "f5PostProcess": {
                                        "tag": "minVersion",
                                        "data": {
                                            "version": "14.1",
                                            "strict": true
                                        }
                                    }
                                }
                            ]
                        }
                    ]
                },
                "serviceDownImmediateAction": {
                    "title": "Service Down Immediate Action",
                    "description": "Specifies the immediate action the BIG-IP system should respond with upon the receipt of the initial client's SYN packet if the availability status of the virtual server is Offline or Unavailable. This is supported for the virtual server of Standard type and TCP protocol. The default value is none.",
                    "type": "string",
                    "enum": [
                        "none",
                        "drop",
                        "reset"
                    ],
                    "default": "none"
                },
                "shareAddresses": {
                    "title": "Share addresses",
                    "description": "A user set boolean that indicates whether the virtualAddresses should be added to or checked for /Common instead of the tenant. This value defaults to false, and so will put the virtualAddresses into their tenant.",
                    "type": "boolean",
                    "default": false
                },
                "sourceAddress": {
                    "title": "Source address",
                    "description": "Accepts either a string or a reference to an Address_List which contains source addresses from which this virtual will listen. A reference to an Address_List is only supported on BIG-IP 14.1 and later. If an Address_List is provided, BIG-IP AS3 will create a traffic-matching-criteria for the virtual. If you also include the virtualAddresses property, those addresses cannot include the accept-from-subnet field.",
                    "oneOf": [
                        {
                            "type": "string",
                            "format": "f5ip"
                        },
                        {
                            "allOf": [
                                {
                                    "$ref": "#/definitions/Pointer_Address_List"
                                },
                                {
                                    "f5PostProcess": {
                                        "tag": "minVersion",
                                        "data": {
                                            "version": "14.1",
                                            "strict": true
                                        }
                                    }
                                }
                            ]
                        }
                    ]
                },
                "enable": {
                    "title": "Enable",
                    "description": "Virtual server handles traffic only when enabled (default)",
                    "type": "boolean",
                    "default": true
                },
                "maxConnections": {
                    "title": "Maximum connections",
                    "description": "Specifies the maximum number of concurrent connections you want to allow for the virtual server",
                    "type": "integer",
                    "minimum": 0,
                    "default": 0
                },
                "snat": {
                    "title": "SNAT",
                    "description": "Name of built-in SNAT method or BIG-IP AS3 pointer to SNAT pool. If 'self', the system uses the virtual-server address as SNAT address",

                    "if": { "not": { "type": "object" } },
                    "then": {
                        "type": "string",
                        "enum": [ "none", "self", "auto" ]
                    },
                    "else": {
                        "type": "object",
                        "properties": {
                            "use": {
                                "title": "Use",
                                "description": "BIG-IP AS3 pointer to SNAT pool declaration",
                                "type": "string",
                                "minLength": 1,
                                "f5PostProcess": {
                                    "tag": "pointer",
                                    "data": {
                                        "properties": {
                                            "class": { "const": "SNAT_Pool" }
                                        },
                                        "required": [ "class" ]
                                    }
                                }
                            },
                            "bigip": {
                                "title": "BIG-IP SNAT pool",
                                "description": "Pathname of existing BIG-IP SNAT pool",
                                "type": "string",
                                "format": "f5bigip"
                            }
                        },
                        "additionalProperties": false,
                        "minProperties": 1,
                        "maxProperties": 1,
                        "f5PostProcess": {
                            "tag": "bigComponent",
                            "data": ["query ltm snatpool"]
                        }
                    },
                    "default": "auto"
                },
                "iRules": {
                    "title": "iRules",
                    "description": "List iRules for this virtual server (order is significant)",
                    "type": "array",
                    "items": {
                        "title": "iRule",
                        "description": "BIG-IP AS3 pointer to iRule (declared separately)",
                        "if": { "type": "string" },
                        "then": {
                            "minLength": 1,
                            "f5PostProcess": {
                                "tag": "pointer",
                                "data": {
                                    "properties": {
                                        "class": { "const": "iRule" }
                                    },
                                    "required": [ "class" ]
                                }
                            }
                        },
                        "else": {
                            "type": "object",
                            "properties": {
                                "bigip": {
                                    "title": "BIG-IP iRule",
                                    "description": "Pathname of existing BIG-IP iRule",
                                    "type": "string",
                                    "format": "f5bigip"
                                },
                                "use": {
                                    "title": "Use",
                                    "description": "BIG-IP AS3 pointer to iRule (declared separately)",
                                    "type": "string",
                                    "minLength": 1,
                                    "f5PostProcess": {
                                        "tag": "pointer",
                                        "data": {
                                            "properties": {
                                                "class": { "const": "iRule" }
                                            },
                                            "required": [
                                                "class"
                                            ]
                                        }
                                    }
                                }
                            },
                            "additionalProperties": false,
                            "minProperties": 1,
                            "maxProperties": 1,
                            "f5PostProcess": {
                                "tag": "bigComponent",
                                "data": ["query ltm rule"]
                            }
                        }
                    },
                    "$comment": "uniqueItems: true"
                },
                "pool": {
                    "title": "Pool",
                    "description": "BIG-IP AS3 pointer to pool if any (declared separately)",
                    "if": { "type": "string" },
                    "then": {
                        "f5PostProcess": {
                            "tag": "pointer",
                            "data": {
                                "properties": {
                                    "class": { "const": "Pool" }
                                },
                                "required": [ "class" ]
                            }
                        }
                    },
                    "else": {
                        "type": "object",
                        "properties": {
                            "bigip": {
                                "title": "BIG-IP pool",
                                "description": "Pathname of existing BIG-IP pool",
                                "type": "string",
                                "format": "f5bigip"
                            },
                            "use": {
                                "title": "Use",
                                "description": "BIG-IP AS3 pointer to pool if any (declared separately)",
                                "type": "string",
                                "minLength": 1,
                                "f5PostProcess": {
                                    "tag": "pointer",
                                    "data": {
                                        "properties": {
                                            "class": {
                                                "const": "Pool"
                                            }
                                        },
                                        "required": [
                                            "class"
                                        ]
                                    }
                                }
                            }
                        },
                        "additionalProperties": false,
                        "minProperties": 1,
                        "maxProperties": 1,
                        "f5PostProcess": {
                            "tag": "bigComponent",
                            "data": ["query ltm pool"]
                        }
                    }
                },
                "addressStatus": {
                    "title": "Address status",
                    "description": "Specifies whether the virtual server will contribute to the operational status of the associated virtual address",
                    "type": "boolean",
                    "default": true
                },
                "mirroring": {
                    "title": "Mirroring",
                    "description": "Controls connection-mirroring for high-availability",
                    "type": "string",
                    "enum": [ "none", "L4" ],
                    "default": "none"
                },

                "policyBandwidthControl": {
                    "title": "Bandwidth Control Policy",
                    "description": "BIG-IP AS3 pointer to Bandwidth Control Policy (policy must be static)",
                    "allOf": [
                        { "$ref": "#/definitions/Pointer_Bandwidth_Control_Policy" }
                    ]
                },
                "policyFirewallEnforced": {
                    "title": "Firewall policy (enforced)",
                    "allOf": [
                        {
                            "f5PostProcess": {
                                "tag": "modules",
                                "data": ["afm"]
                            }
                        },
                        { "$ref": "#/definitions/Pointer_Firewall_Policy" }
                    ]
                },
                "policyFirewallStaged": {
                    "title": "Firewall policy (staged)",
                    "allOf": [
                        {
                            "f5PostProcess": {
                                "tag": "modules",
                                "data": ["afm"]
                            }
                        },
                        { "$ref": "#/definitions/Pointer_Firewall_Policy" }
                    ]
                },
                "policyNAT": {
                    "description": "BIG-IP AS3 pointer to NAT policy declaration",
                    "type": "object",
                    "properties": {
                        "bigip": {
                            "title": "BIG-IP NAT policy",
                            "description": "Pathname of existing BIG-IP NAT policy",
                            "type": "string",
                            "format": "f5bigip"
                        },
                        "use": {
                            "title": "Use",
                            "description": "BIG-IP AS3 pointer to NAT policy declaration",
                            "type": "string",
                            "minLength": 1,
                            "f5PostProcess": {
                                "tag": "pointer",
                                "data": {
                                    "properties": {
                                        "class": { "const": "NAT_Policy" }
                                    },
                                    "required": [ "class" ]
                                }
                            }
                        }
                    },
                    "additionalProperties": false,
                    "minProperties": 1,
                    "maxProperties": 1,
                    "allOf": [
                        {
                            "f5PostProcess": {
                                "tag": "modules",
                                "data": ["afm"]
                            }
                        },
                        {
                            "f5PostProcess": {
                                "tag": "bigComponent",
                                "data": ["query security nat policy"]
                            }
                        }
                    ]
                },
                "policyIdleTimeout": { "$ref": "#/definitions/Pointer_Idle_Timeout_Policy" },
                "lastHop": {
                    "title": "Last hop",
                    "description": "Name of built-in last-hop method or BIG-IP AS3 pointer to last-hop pool (default 'default' means use system setting)",

                    "if": { "not": { "type": "object" } },
                    "then": {
                        "type": "string",
                        "enum": [ "default", "auto", "disable" ]
                    },
                    "else": {
                        "type": "object",
                        "properties": {
                            "use": {
                                "title": "Use",
                                "description": "BIG-IP AS3 pointer to last-hop pool declaration",
                                "type": "string",
                                "minLength": 1,
                                "f5PostProcess": {
                                    "tag": "pointer",
                                    "data": {
                                        "properties": {
                                            "class": { "const": "Pool" }
                                        },
                                        "required": [ "class" ]
                                    }
                                }
                            },
                            "bigip": {
                                "title": "BIG-IP last-hop pool",
                                "description": "Pathname of existing BIG-IP pool",
                                "type": "string",
                                "format": "f5bigip"
                            }
                        },
                        "additionalProperties": false,
                        "minProperties": 1,
                        "maxProperties": 1,
                        "f5PostProcess": {
                            "tag": "bigComponent",
                            "data": ["query ltm pool"]
                        }
                    },

                    "default": "default"
                },

                "translateClientPort": {
                    "title": "Translate client port",
                    "description": "If true, hide client's port number from server.  A value of true is the same as the string 'change' while a value of false is the same as the string 'preserve'.  The value 'preserve-strict' is the only other allowed value for a string",
                    "type": [ "boolean", "string" ],
                    "default": false,
                    "oneOf": [
                        {
                            "type": "boolean"
                        },
                        {
                            "type": "string",
                            "enum": [ "change", "preserve", "preserve-strict" ]
                        }
                    ]
                },
                "translateServerAddress": {
                    "title": "Translate server address",
                    "description": "If true (default), make server-side connection to server address (otherwise, treat server as gateway to virtual-server address)",
                    "type": "boolean",
                    "default": true
                },
                "translateServerPort": {
                    "title": "Translate server port",
                    "description": "If true (default), make server-side connection to server port (otherwise, connect to server on virtual-server port)",
                    "type": "boolean",
                    "default": true
                },
                "nat64Enabled": {
                    "title": "Translate IPv6 to IPv4",
                    "description": "If true, translate IPv6 traffic into IPv4 (default false)",
                    "type": "boolean",
                    "default": false
                },
                "httpMrfRoutingEnabled": {
                    "title": "HTTP MRF Router",
                    "description": "Specifies whether to use the HTTP message routing framework (MRF) functionality. This property is available on BIGIP 14.1 and above.",
                    "type": "boolean",
                    "default": false
                },

                "persistenceMethods": {
                    "title": "Persistence method(s)",
                    "description": "List of persistence methods (each by name or BIG-IP AS3 pointer).  Element 0 is primary (default) persistence method. Use 'persistenceMethods: []' for no persistence.",
                    "type": "array",
                    "items": { "$ref": "#/definitions/Basic_Persist" },
                    "$comment": "uniqueItems: true"
                },
                "fallbackPersistenceMethod": { "$ref": "#/definitions/Basic_Persist" },

                "allowVlans": {
                    "title":"VLAN list to allow",
                    "description":"Names of existing VLANs to add to this virtual server to allow.",
                    "type": "array",
                    "items": {
                        "bigip": {
                            "title": "BIG-IP VLAN",
                            "description": "Pathname of existing BIG-IP VLAN",
                            "type": "string",
                            "format": "f5bigip"
                        }
                    }
                },
                "rejectVlans": {
                    "title":"VLAN list to reject",
                    "description":"Names of existing VLANs to add to this virtual server to reject.",
                    "type": "array",
                    "items": {
                        "bigip": {
                            "title": "BIG-IP VLAN",
                            "description": "Pathname of existing BIG-IP VLAN",
                            "type": "string",
                            "format": "f5bigip"
                        }
                    }
                },
                "securityLogProfiles": {
                    "title": "Security Log Profiles",
                    "description": "Specifies the log profile applied to the virtual server",
                    "type": "array",
                    "f5PostProcess": {
                        "tag": "modules",
                        "data": ["afm", "asm"]
                    },

                    "items": {
                        "type": "object",
                        "properties": {
                            "use": {
                                "title": "Use",
                                "description": "BIG-IP AS3 pointer to security log profile declaration",
                                "type": "string",
                                "minLength": 1,
                                "f5PostProcess": {
                                    "tag": "pointer",
                                    "data": {
                                        "properties": {
                                            "class": {
                                                "const": "Security_Log_Profile"
                                            }
                                        },
                                        "required": ["class"]
                                    }
                                }
                            },
                            "bigip": {
                                "title": "BIG-IP security log profile",
                                "description": "Pathname of existing BIG-IP security log profile",
                                "type": "string",
                                "format": "f5bigip"
                            }
                        },
                        "additionalProperties": false,
                        "minProperties": 1,
                        "maxProperties": 1,
                        "f5PostProcess": {
                            "tag": "bigComponent",
                            "data": ["query security log profile"]
                        }
                    }
                },
                "profileDiameterEndpoint": {
                    "$ref": "#/definitions/Pointer_Enforcement_Diameter_Endpoint_Profile"
                },
                "profileEnforcement": {
                    "$ref": "#/definitions/Pointer_Enforcement_Profile"
                },
                "profileSubscriberManagement": {
                    "$ref": "#/definitions/Pointer_Enforcement_Subscriber_Management_Profile"
                },
                "profileIPOther": {
                    "$ref": "#/definitions/Pointer_IP_Other_Profile"
                },
                "profileClassification": {
                    "$ref": "#/definitions/Pointer_Classification_Profile"
                },
                "profileDNS": {
                    "$ref": "#/definitions/Pointer_DNS_Profile"
                },
                "profileStatistics": {
                    "$ref": "#/definitions/Pointer_Statistics_Profile"
                },
                "profileTrafficLog": {
                    "$ref": "#/definitions/Pointer_Traffic_Log_Profile"
                },
                "profileRewrite": {
                    "$ref": "#/definitions/Pointer_Rewrite_Profile"
                },
                "profileProtocolInspection": {
                    "description": "BIG-IP AS3 pointer to Protocol Inspection Profile declaration",
                    "allOf": [
                        {
                            "f5PostProcess": {
                                "tag": "modules",
                                "data": ["afm"]
                            }
                        },
                        {
                            "$ref": "#/definitions/Pointer_Protocol_Inspection_Profile"
                        }
                    ]
                },
                "metadata": {
                    "$ref": "#/definitions/Metadata"
                },
                "rateLimit": {
                    "description": "Specifies the maximum number of connections per second allowed for a virtual server",
                    "type": "integer",
                    "minimum": 0,
                    "default": 0
                },
                "clonePools": {
                    "$ref": "#/definitions/Clone_Pools"
                },
                "maximumBandwidth": {
                    "description": "Specifies the maximum bandwidth allowed, in Mbps.",
                    "f5PostProcess": {
                        "tag": "modules",
                        "data": ["afm"]
                    },
                    "oneOf": [
                        {
                            "type": "integer",
                            "minimum": 10,
                            "maximum": 1000000
                        },
                        {
                            "type": "string",
                            "const": "infinite"
                        }
                    ]
                },
                "ipIntelligencePolicy": {
                    "allOf": [
                        {
                            "f5PostProcess": {
                                "tag": "modules",
                                "data": ["afm", "asm"]
                            }
                        },
                        {
                            "$ref": "#/definitions/Pointer_IP_Intelligence_Policy"
                        }
                    ]
                },
                "profileIntegratedBotDefense": {
                    "description": "BIG-IP AS3 pointer to an Integrated Bot Defense Profile. These are only supported in tmos version 17.0+.",
                    "allOf": [
                        {
                            "$ref": "#/definitions/Pointer_Integrated_Bot_Defense_Profile"
                        }
                    ]
                },
                "adminState": {
                    "title": "Administration State",
                    "description": "Specifies the state of the Service. When set to disable the Service no longer accepts new connection requests, but will allow current connections to finish processing before going to a down state.",
                    "type": "string",
                    "enum": [
                        "enable",
                        "disable"
                    ],
                    "default": "enable"
                }
            },

            "allOf": [
                {
                    "if" : {
                        "properties" : {
                            "allowVlans": {}
                        },
                        "required": [ "allowVlans" ]
                    },
                    "then": {
                        "not": {
                            "properties": {
                                "rejectVlans": {}
                            },
                            "required": [ "rejectVlans" ]
                        }
                    }
                },
                {
                    "if": {
                        "not": {
                            "required": [ "virtualType" ],
                            "properties": {
                                "virtualType": { "const": "internal" }
                            }
                        }
                    },
                    "then": {
                        "required": [ "virtualAddresses" ]
                    }
                },
                {
                    "if": {
                        "properties" : {
                            "virtualAddresses": {
                                "type": "array",
                                "items": {
                                    "type": "array",
                                    "minItems": 2,
                                    "maxItems": 2
                                }
                            }
                        },
                        "required": [ "virtualAddresses" ]
                    },
                    "then": {
                        "not": {
                            "properties": {
                                "sourceAddress": {}
                            },
                            "required": [ "sourceAddress" ]
                        }
                    }
                },
                { "$ref": "#/definitions/Include" }
            ],
            "dependencies": {
                "fallbackPersistenceMethod": [ "persistenceMethods" ]
            }
        },

        "Clone_Pools": {
            "title": "Clone Pools",
            "description": "Specifies a pool that the virtual server uses to replicate either client or server traffic",
            "type": "object",
            "properties": {
                "ingress": {
                    "title": "Ingress Clone Pool",
                    "description": "Ingress (client-side context) clone pool",
                    "allOf": [
                        { "$ref": "#/definitions/Pointer_Pool" }
                    ]
                },
                "egress": {
                    "title": "Egress Clone Pool",
                    "description": "Egress (server-side context) clone pool",
                    "allOf": [
                        { "$ref": "#/definitions/Pointer_Pool" }
                    ]
                }
            },
            "additionalProperties": false,
            "anyOf": [
                { "required": [ "ingress" ] },
                { "required": [ "egress" ] }
            ]
        },


        "Service_Address": {
            "title": "Service_Address",
            "description": "Service IP address definition (BIG-IP virtual-address).  NOTE: When BIG-IP AS3 creates a Service_Address, it is placed in /tenant/serviceAddress (and not /tenant/app/serviceAddress) on the BIG-IP system.",
            "type": "object",

            "properties": {
                "class": {
                    "title": "Class",
                    "type": "string",
                    "const": "Service_Address"
                },
                "label": { "$ref": "#/definitions/Label" },
                "remark": { "$ref": "#/definitions/Remark" },

                "virtualAddress": {
                    "title": "Virtual address",
                    "description": "The virtual IP address. Defaults to mask /32.",
                    "type": "string",
                    "format": "f5ip"
                },
                "arpEnabled": {
                    "title": "Enable ARP",
                    "description": "If true (default), the system services ARP requests on this address",
                    "type": "boolean",
                    "default": true
                },
                "icmpEcho": {
                    "title": "Enable ICMP echo",
                    "description": "If true (default), the system answers ICMP echo requests on this address",
                    "type": "string",
                    "enum": [
                        "enable",
                        "disable",
                        "selective"
                    ],
                    "default": "enable"
                },
                "serverScope": {
                    "title": "Enable server scope",
                    "description": "Specifies when the virtual address is considered available. When a virtual address is available and Route Advertisement is enabled or selective, the BIG-IP system advertises the route for the virtual address. The default value is 'any'.  'any'  When any virtual server is available: Advertises the route when any virtual server is available. 'all'  When all virtual servers are available: Advertises the route when all virtual servers are available. 'none' Always advertises the route regardless of the virtual servers available.",
                    "type": "string",
                    "enum": [
                        "any",
                        "all",
                        "none"
                    ],
                    "default": "any"
                },
                "routeAdvertisement": {
                    "title": "Enable route advertisement",
                    "description": "If true, the route is advertised",
                    "type": "string",
                    "enum": [
                        "enable",
                        "disable",
                        "selective",
                        "always",
                        "any",
                        "all"
                    ],
                    "default": "disable"
                },
                "spanningEnabled": {
                    "title": "Enable spanning",
                    "description": "Enable all BIG-IP systems in device group to listen for and process traffic on the same virtual address",
                    "type": "boolean",
                    "default": false
                },
                "trafficGroup": {
                    "title": "Traffic Group",
                    "description": "Specifies the traffic group which the Service_Address belongs.",
                    "type": "string",
                    "default": "default"
                },
                "autoDelete": {
                    "title": "Auto Delete",
                    "description": "If this is true, MCPD deletes the virtual address if it is not linked to any virtual. This option applies only to the Common Tenant.",
                    "type": "boolean",
                    "default": true                   
                }
            },
            "dependencies": {
                "arpEnabled": {
                    "$comment": "Only 1 of 2 can be true.",
                    "if": { "properties": { "arpEnabled": { "const": true } } },
                    "then": { "properties" : { "spanningEnabled": { "const": false } } }
                }
            },
            "required": [ "virtualAddress" ],
            "additionalProperties": false
        },

        "WAF_Policy": {
            "title": "WAF_Policy",
            "description": "A Web Application Firewall Policy. Supports both traditional and advanced WAF policies. Advanced WAF policies require TMOS version 16.0 or newer.",
            "type": "object",
            "f5PostProcess": {
                "tag": "modules",
                "data": ["asm"]
            },

            "properties": {
                "class": {
                    "title": "Class",
                    "type": "string",
                    "const": "WAF_Policy"
                },
                "label": { "$ref": "#/definitions/Label" },
                "remark": { "$ref": "#/definitions/Remark" },

                "url": {
                    "title": "URL",
                    "description": "The URL to pull the ASM policy from",
                    "allOf": [{ "$ref": "#/definitions/Resource_URL" }]
                },
                "file": {
                    "title": "File",
                    "description": "The absolute file path for the ASM policy stored on the BIG-IP",
                    "type": "string",
                    "minLength": 3,
                    "allOf": [
                        {
                            "f5PostProcess": {
                                "tag": "expand"
                            }
                        },
                        {
                            "f5PostProcess": {
                                "tag": "fetch",
                                "data": "string"
                            }
                        }
                    ]
                },
                "policy": {
                    "description": "Reference to a WAF Policy",
                    "allOf": [
                        { "$ref": "#/definitions/F5string" },
                        {
                            "f5PostProcess": {
                                "tag": "expand",
                                "data": { "when": "1/expand" }
                            }
                        },
                        {
                            "f5PostProcess": {
                                "tag": "fetch",
                                "data": "string"
                            }
                        }
                    ]
                },
                "ignoreChanges": {
                    "title": "Ignore changes",
                    "description": "If false (default), the system updates the policy in every BIG-IP AS3 declaration deployment. If true, BIG-IP AS3 creates the policy on first deployment, and leaves it untouched afterwards",
                    "type": "boolean",
                    "default": false
                },

                "enforcementMode": {
                    "title": "Enforcement Mode",
                    "description": "Overrides the enforcement mode setting of the WAF policy. Ignored on Advanced WAF policies",
                    "type": "string",
                    "enum": [
                        "blocking",
                        "transparent"
                    ]
                },
                "serverTechnologies": {
                    "title": "Server Technologies",
                    "description": "Define server technologies for the WAF Policy, such as Java Servlets or Apache Struts. Ignored on Advanced WAF policies",
                    "type": "array",
                    "items": {
                        "title": "Server Technology",
                        "type": "string"
                    },
                    "uniqueItems": true
                },
                "disabledSignatures": {
                    "title": "Disabled attack signatures",
                    "description": "Disable various attack signatures by ID. Ignored on Advanced WAF policies",
                    "type": "array",
                    "items": {
                        "title": "Attack Signature ID",
                        "type": "integer",
                        "minimum": 200000000,
                        "maximum": 399999999
                    },
                    "uniqueItems": true
                },
                "expand": {
                    "title": "Expand",
                    "description": "Performs AS3 string expansion on specified values within the WAF Policy. WAF Policies that are not in JSON format will be ignored",
                    "type": "array",
                    "items": {
                        "title": "JSON pointer",
                        "description": "A JSON pointer to a value within the WAF Policy that requires AS3 string expansion. Pointing to a parent property results in AS3 traversing the sub-properties and expanding any strings that it may find",
                        "type": "string"
                    },
                    "uniqueItems": true

                }
            },
            "additionalProperties": false,
            "required": ["class"],
            "oneOf": [
                {
                    "required": [
                        "url"
                    ]
                },
                {
                    "required": [
                        "file"
                    ]
                },
                {
                    "required": [
                        "policy"
                    ]
                }
            ]
        },


        "Basic_Persist": {
            "title": "Basic Persist",
            "description": "Holds name of simple persistence method or BIG-IP AS3 pointer to persistence method",

            "if": { "type": "string" },
            "then": {
                "enum": [
                    "cookie",
                    "destination-address",
                    "msrdp",
                    "source-address",
                    "tls-session-id"
                ]
            },
            "else": {
                "$ref": "#/definitions/Pointer_Persist_Profile"
            }
        },

        "Persist": {
            "title": "Persist",
            "description": "Declares a persistence method",
            "type": "object",

            "properties": {
                "class": {
                    "title": "Class",
                    "type": "string",
                    "const": "Persist"
                },
                "label": { "$ref": "#/definitions/Label" },
                "remark": { "$ref": "#/definitions/Remark" },

                "persistenceMethod": {
                    "title": "Persistence method",
                    "description": "You may customize each basic persistence method",
                    "type": "string",
                    "enum": [
                        "cookie",
                        "destination-address",
                        "hash",
                        "msrdp",
                        "sip-info",
                        "source-address",
                        "tls-session-id",
                        "universal"
                    ]
                },
                "matchAcrossPools": {
                    "title": "Match across pools",
                    "description": "Specifies that the system can use any pool that contains this persistence record",
                    "type": "boolean",
                    "default": false
                },
                "matchAcrossVirtualPorts": {
                    "title": "Match across virtual ports",
                    "description": "Specifies that all persistent connections from a client IP address that go to the same virtual IP address also go to the same node",
                    "type": "boolean",
                    "default": false
                },
                "matchAcrossVirtualAddresses": {
                    "title": "Match across virtual addresses",
                    "description": "Specifies that all persistent connections from the same client IP address go to the same node",
                    "type": "boolean",
                    "default": false
                },
                "mirror": {
                    "title": "Mirror",
                    "description": "If true, try to maintain persistence even after HA failover of ADC (default false)",
                    "type": "boolean",
                    "default": false
                },
                "overrideConnectionLimit": {
                    "title": "Override connection limit",
                    "description": "If true, do not enforce pool member connection limit for persisted connections (default false)",
                    "type": "boolean",
                    "default": false
                }
            },

            "allOf": [
                {
                    "if": { "properties": { "persistenceMethod": { "const": "cookie" } } },
                    "then": { "$ref": "#/definitions/Persist_Cookie" }
                },
                {
                    "if": {
                        "properties": {
                            "persistenceMethod": { "enum": [ "destination-address", "source-address" ] }
                        }
                    },
                    "then": { "$ref": "#/definitions/Persist_Addr" }
                },
                {
                    "if": { "properties": { "persistenceMethod": { "const": "hash" } } },
                    "then": { "$ref": "#/definitions/Persist_Hash" }
                },
                {
                    "if": { "properties": { "persistenceMethod": { "const": "msrdp" } } },
                    "then": { "$ref": "#/definitions/Persist_MSRDP" }
                },
                {
                    "if": { "properties": { "persistenceMethod": { "const": "sip-info" } } },
                    "then": { "$ref": "#/definitions/Persist_SIP" }
                },
                {
                    "if": { "properties": { "persistenceMethod": { "const": "tls-session-id" } } },
                    "then": { "$ref": "#/definitions/Persist_TLS_Session" }
                },
                {
                    "if": { "properties": { "persistenceMethod": { "const": "universal" } } },
                    "then": { "$ref": "#/definitions/Persist_UIE" }
                }
            ],

            "dependencies": {
                "use": { "not": {} },
                "bigip": { "not": {} }
            },
            "required": [ "class", "persistenceMethod" ]
        },

        "Persist_Addr": {
            "title": "Address persistence",
            "description": "Configures an address affinity persistence profile",
            "type": "object",

            "properties": {
                "duration": {
                    "title": "Duration",
                    "description": "Lifetime of persistence record (seconds, default 180)",
                    "type": "integer",
                    "minimum": 0,
                    "maximum": 604800,
                    "default": 180
                },
                "hashAlgorithm": {
                    "title": "Hash algorithm",
                    "description": "Specifies the algorithm the system uses for hash persistence load balancing. The hash result is the input for the algorithm.",
                    "type": "string",
                    "enum": [ "carp", "default" ],
                    "default": "default"
                },
                "addressMask": {
                    "title": "Address mask",
                    "description": "Optional mask selects portion of address used by simple persistence (if omitted the system uses all address bits)",
                    "type": "string",
                    "format": "f5ip"
                }
            }
        },

        "Persist_Cookie": {
            "title": "Cookie persistence",
            "description": "Configures a cookie persistence profile",
            "type": "object",

            "properties": {
                "duration": {
                    "title": "Duration",
                    "description": "Lifetime of persistence record (seconds, default 0 means indefinite)",
                    "type": "integer",
                    "minimum": 0,
                    "maximum": 604800,
                    "default": 0
                },
                "cookieMethod": {
                    "title": "Method",
                    "description": "Selects cookie processing method (default is insert)",
                    "type": "string",
                    "enum": [ "insert", "hash", "passive", "rewrite" ],
                    "default": "insert"
                },
                "cookieName": {
                    "title": "Cookie name",
                    "description": "Cookie name (for method 'insert', default (empty-string) yields system-generated name)",
                    "type": "string",
                    "pattern": "^[0-9A-Za-z.~#$%^&*_-]*$",
                    "maxLength": 64,
                    "default": ""
                }
            },

            "if": { "properties": { "cookieMethod": { "const": "insert" } } },
            "then": {
                "properties": {
                    "ttl": {
                        "title": "TTL",
                        "description": "Requested cookie lifetime (seconds, default 0 means session cookie)",
                        "type": "integer",
                        "minimum": 0,
                        "maximum": 604800,
                        "default": 0
                    },
                    "httpOnly": {
                        "title": "HTTP only flag",
                        "description": "If true (default) the system sets the HTTPOnly flag",
                        "type": "boolean",
                        "default": true
                    },
                    "secure": {
                        "title": "Secure flag",
                        "description": "If true (default) the system sets the Secure (TLS) flag",
                        "type": "boolean",
                        "default": true
                    },
                    "alwaysSet": {
                        "title": "Always set",
                        "description": "If true, set cookie with every HTTP response (default false)",
                        "type": "boolean",
                        "default": false
                    },
                    "encrypt": {
                        "title": "Encrypt cookie",
                        "description": "If true, prevent disclosure of (or tampering with) ADC info in cookie (default false, to reduce latency)",
                        "type": "boolean",
                        "default": false
                    },
                    "passphrase": {
                        "title": "Passphrase",
                        "description": "Used to create secret key for cookie encryption",
                        "type": "object",
                        "properties": {
                            "allowReuse": {
                                "description": "If true, other declaration objects may reuse this value",
                                "type": "boolean",
                                "default": false
                            }
                        },
                        "allOf": [
                            { "$ref": "#/definitions/Secret" },
                            {
                                "f5PostProcess": {
                                    "tag": "fetch",
                                    "data": "object"
                                }
                            },
                            {
                                "f5PostProcess": {
                                    "tag": "secret"
                                }
                            }
                        ]
                    }
                },
                "if": {
                    "properties": { "encrypt": { "const": true } },
                    "required": ["encrypt"]
                },
                "then": { "required": [ "passphrase" ] }
            },
            "else": {
                "if": { "properties": { "cookieMethod": { "const": "hash" } } },
                "then": {
                    "properties": {
                        "cookieName": {
                            "minLength": 1
                        },
                        "startAt": {
                            "title": "Start at",
                            "description": "Index of first octet in cookie value to hash",
                            "type": "integer",
                            "minimum": 0,
                            "maximum": 4096,
                            "default": 0
                        },
                        "hashCount": {
                            "title": "Hash count",
                            "description": "Number of octets in cookie value to hash; 0 (default) means all",
                            "type": "integer",
                            "minimum": 0,
                            "maximum": 4096,
                            "default": 0
                        }
                    }
                },
                "else": {
                    "$comment": "No extra properties for passive or rewrite."
                }
            }
        },

        "Persist_Hash": {
            "title": "Hash persistence",
            "description": "Configures a hash persistence profile",
            "type": "object",

            "properties": {
                "duration": {
                    "title": "Duration",
                    "description": "Lifetime of persistence record (seconds, default 180)",
                    "type": "integer",
                    "minimum": 0,
                    "maximum": 604800,
                    "default": 180
                },
                "hashAlgorithm": {
                    "title": "Hash algorithm",
                    "description": "Specifies the algorithm the system uses for hash persistence load balancing. The hash result is the input for the algorithm.",
                    "type": "string",
                    "enum": [ "carp", "default" ],
                    "default": "default"
                },
                "startAt": {
                    "title": "Start at",
                    "description": "Index of first octet in packet to hash",
                    "type": "integer",
                    "minimum": 0,
                    "maximum": 65535,
                    "default": 0
                },
                "count": {
                    "title": "Hash count",
                    "description": "Number of octets in cookie value to hash; 0 (default) means all",
                    "type": "integer",
                    "minimum": 0,
                    "maximum": 65535,
                    "default": 0
                },
                "startPattern": {
                    "title": "Start pattern",
                    "description": "Regular expression which matches start of data to hash; default \"\" averts matching",
                    "type": "string",
                    "default": ""
                },
                "endPattern": {
                    "title": "End pattern",
                    "description": "Regular expression which matches end of data to hash; default \"\" averts matching",
                    "type": "string",
                    "default": ""
                },
                "bufferLimit": {
                    "title": "Buffer limit",
                    "description": "Number of octets to buffer while pattern-matching",
                    "type": "integer",
                    "minimum": 0,
                    "maximum": 65535,
                    "default": 0
                },
                "iRule": {
                    "title": "iRule",
                    "description": "BIG-IP AS3 pointer to iRule if any (declared separately)",
                    "if": { "type": "string" },
                    "then": {
                        "minLength": 1,
                        "f5PostProcess": {
                            "tag": "pointer",
                            "data": {
                                "properties": {
                                    "class": { "const": "iRule" }
                                },
                                "required": [ "class" ]
                            }
                        }
                    },
                    "else": {
                        "type": "object",
                        "properties": {
                            "bigip": {
                                "title": "BIG-IP iRule",
                                "description": "Pathname of existing BIG-IP iRule",
                                "type": "string",
                                "format": "f5bigip"
                            },
                            "use": {
                                "title": "Use",
                                "description": "BIG-IP AS3 pointer to iRule (declared separately)",
                                "type": "string",
                                "minLength": 1,
                                "f5PostProcess": {
                                    "tag": "pointer",
                                    "data": {
                                        "properties": {
                                            "class": {
                                                "const": "iRule"
                                            }
                                        },
                                        "required": [
                                            "class"
                                        ]
                                    }
                                }
                            }
                        },
                        "additionalProperties": false,
                        "minProperties": 1,
                        "maxProperties": 1,
                        "f5PostProcess": {
                            "tag": "bigComponent",
                            "data": ["query ltm rule"]
                        }
                    }
                }
            }
        },

        "Persist_MSRDP": {
            "title": "MSRDP persistence",
            "description": "Configures a Microsoft(r) Remote Display Protocol (MSRDP) persistence profile",
            "type": "object",

            "properties": {
                "duration": {
                    "title": "Duration",
                    "description": "Lifetime of persistence record (seconds, default 300)",
                    "type": "integer",
                    "minimum": 0,
                    "maximum": 604800,
                    "default": 300
                },
                "sessionBroker": {
                    "title": "Session broker",
                    "description": "If true (default), the system will persist the client to the server chosen by session broker",
                    "type": "boolean",
                    "default": true
                }
            }
        },

        "Persist_SIP": {
            "title": "SIP info persistence",
            "description": "Configures a Session Initiation Protocol (SIP) persistence profile",
            "type": "object",

            "properties": {
                "duration": {
                    "title": "Duration",
                    "description": "Lifetime of persistence record (seconds, default 180)",
                    "type": "integer",
                    "minimum": 0,
                    "maximum": 604800,
                    "default": 180
                },
                "header": {
                    "title": "SIP header",
                    "description": "Suggested values include: Call-ID, To, From, SIP-ETag, and Subject",
                    "type": "string",
                    "minLength": 1
                }
            },
            "required": [ "header" ]
        },

        "Persist_TLS_Session": {
            "title": "TLS session persistence",
            "description": "Configures a Secure Socket Layer (SSL) persistence profile",
            "type": "object",

            "properties": {
                "duration": {
                    "title": "Duration",
                    "description": "Lifetime of persistence record (seconds, default 300)",
                    "type": "integer",
                    "minimum": 0,
                    "maximum": 604800,
                    "default": 300
                }
            }
        },

        "Persist_UIE": {
            "title": "Universal persistence",
            "description": "Configures a universal persistence profile",
            "type": "object",

            "properties": {
                "duration": {
                    "title": "Duration",
                    "description": "Lifetime of persistence record (seconds, default 180)",
                    "type": "integer",
                    "minimum": 0,
                    "maximum": 604800,
                    "default": 180
                },
                "iRule": {
                    "title": "iRule",
                    "description": "BIG-IP AS3 pointer to required iRule (declared separately)",
                    "if": { "type": "string" },
                    "then": {
                        "minLength": 1,
                        "f5PostProcess": {
                            "tag": "pointer",
                            "data": {
                                "properties": {
                                    "class": { "const": "iRule" }
                                },
                                "required": [ "class" ]
                            }
                        }
                    },
                    "else": {
                        "type": "object",
                        "properties": {
                            "bigip": {
                                "title": "BIG-IP iRule",
                                "description": "Pathname of existing BIG-IP iRule",
                                "type": "string",
                                "format": "f5bigip"
                            }
                        },
                        "additionalProperties": false,
                        "required": [ "bigip" ],
                        "f5PostProcess": {
                            "tag": "bigComponent",
                            "data": ["query ltm rule"]
                        }
                    }
                }
            },
            "required": [ "iRule" ]
        },


        "Pool": {
            "title": "Pool",
            "description": "Declares a service pool",
            "type": "object",

            "properties": {
                "class": {
                    "title": "Class",
                    "type": "string",
                    "const": "Pool"
                },
                "label": { "$ref": "#/definitions/Label" },
                "remark": { "$ref": "#/definitions/Remark" },
                "allowNATEnabled": {
                    "title": "Enable Allow NAT",
                    "description": "If true (default), NATs are automatically enabled for any connections using this pool.",
                    "type": "boolean",
                    "default": true
                },
                "allowSNATEnabled": {
                    "title": "Enable Allow SNAT",
                    "description": "If true (default), SNATs are automatically enabled for any connections using this pool.",
                    "type": "boolean",
                    "default": true
                },
                "loadBalancingMode": {
                    "title": "LB mode",
                    "description": "Load-balancing mode",
                    "type": "string",
                    "enum": [
                        "dynamic-ratio-member", "dynamic-ratio-node",
                        "fastest-app-response", "fastest-node",
                        "least-connections-member", "least-connections-node",
                        "least-sessions", "observed-member", "observed-node",
                        "predictive-member", "predictive-node",
                        "ratio-least-connections-member",
                        "ratio-least-connections-node",
                        "ratio-member", "ratio-node", "ratio-session",
                        "round-robin", "weighted-least-connections-member",
                        "weighted-least-connections-node"
                    ],
                    "default": "round-robin"
                },
                "minimumMembersActive": {
                    "title": "Minimum active",
                    "description": "Pool is down when fewer than this number of members are up",
                    "type": "integer",
                    "minimum": 0,
                    "maximum": 65535,
                    "default": 1
                },
                "monitors": {
                    "title": "Monitors",
                    "description": "List of health monitors (each by name or BIG-IP AS3 pointer)",
                    "type": "array",
                    "items": { "$ref": "#/definitions/Basic_Monitor" },
                    "$comment": "uniqueItems: true"
                },
                "minimumMonitors": {
                    "title": "Minimum monitors",
                    "description": "Member is down when fewer than minimum monitors report it healthy. Specify 'all' to require all monitors to be up.",
                    "oneOf": [
                        {
                            "type": "string",
                            "const": "all"
                        },
                        {
                            "type": "integer",
                            "minimum": 1,
                            "maximum": 63
                        }
                    ]
                },
                "members": {
                    "title": "Members",
                    "description": "Set of Pool members",
                    "type": "array",
                    "items": { "$ref": "#/definitions/Pool_Member" },
                    "$comment": "uniqueItems: true",
                    "f5PostProcess": {
                        "tag": "node"
                    }
                },
                "metadata": {
                    "$ref": "#/definitions/Metadata"
                },
                "reselectTries": {
                    "title": "Reselect tries",
                    "description": "Maximum number of attempts to find a responsive member for a connection",
                    "type": "integer",
                    "minimum": 0,
                    "maximum": 65535,
                    "default": 0
                },
                "serviceDownAction": {
                    "title": "Service-down action",
                    "description": "Specifies connection handling when member is non-responsive",
                    "type": "string",
                    "enum": [ "drop", "none", "reselect", "reset" ],
                    "default": "none"
                },
                "slowRampTime": {
                    "title": "Slow ramp time",
                    "description": "BIG-IP AS3 slowly the connection rate to a newly-active member slowly during this interval (seconds)",
                    "type": "integer",
                    "minimum": 0,
                    "maximum": 900,
                    "default": 10
                }
            },
            "additionalProperties": false,

            "if": { "required": [ "monitors" ] },
            "then": { "properties": { "minimumMonitors": { "default": 1 } } },
            "required": [ "class" ]
        },

        "Address_Discovery_Common": {
            "type": "object",
            "allOf": [
                {
                    "if": {
                        "properties": {
                            "addressDiscovery": {
                                "enum": [
                                    "fqdn",
                                    "aws",
                                    "azure",
                                    "gce",
                                    "consul"
                                ]
                            }
                        },
                        "required": [
                            "addressDiscovery"
                        ]
                    },
                    "then": {
                        "properties": {
                            "updateInterval": {
                                "title": "Update interval",
                                "description": "Server-discovery update interval (seconds)",
                                "type": "integer",
                                "minimum": 1,
                                "maximum": 3600,
                                "default": 60
                            }
                        },
                        "not": {
                            "required": [
                                "bigip"
                            ]
                        }
                    }
                },
                {
                    "if": {
                        "properties": {
                            "addressDiscovery": {
                                "const": "static"
                            }
                        }
                    },
                    "then": {
                        "oneOf": [
                            {
                                "required": [
                                    "bigip"
                                ]
                            },
                            {
                                "properties": {
                                    "serverAddresses": {
                                        "title": "Server addresses",
                                        "description": "Static IP addresses of servers (nodes). Shorthand for 'servers' where you only want to specify the address property.",
                                        "type": "array",
                                        "items": {
                                            "title": "Server address",
                                            "description": "Static IP address for this server (node)",
                                            "type": "string",
                                            "format": "f5ip"
                                        },
                                        "uniqueItems": true
                                    },
                                    "servers": {
                                        "title": "Servers",
                                        "description": "Same as serverAddresses, but allowing for further specification of each node.",
                                        "type": "array",
                                        "items": {
                                            "title": "Servers",
                                            "description": "Static IP address and other details for this server (node)",
                                            "type": "object",
                                            "properties": {
                                                "address": {
                                                    "title": "Server address",
                                                    "description": "Static IP address for this server (node)",
                                                    "type": "string",
                                                    "format": "f5ip"
                                                },
                                                "name": {
                                                    "title": "Name",
                                                    "type": "string",
                                                    "pattern": "^[A-Za-z][0-9A-Za-z_.-]*$",
                                                    "maxLength": 64
                                                }
                                            },
                                            "required": [
                                                "address"
                                            ],
                                            "additionalProperties": false
                                        }
                                    }
                                },
                                "if": {
                                    "required": [
                                        "monitors"
                                    ]
                                },
                                "then": {
                                    "properties": {
                                        "minimumMonitors": {
                                            "default": 1
                                        }
                                    }
                                },
                                "anyOf": [
                                    {
                                        "required": [ "serverAddresses" ]
                                    },
                                    {
                                        "required": [ "servers" ]
                                    }
                                ]
                            }
                        ]
                    }
                },
                {
                    "if": {
                        "properties": {
                            "addressDiscovery": {
                                "const": "fqdn"
                            }
                        },
                        "required": [
                            "addressDiscovery"
                        ]
                    },
                    "then": {
                        "properties": {
                            "hostname": {
                                "title": "Hostname",
                                "type": "string",
                                "format": "hostname"
                            },
                            "addressFamily": {
                                "title": "Address family",
                                "description": "Selects IPv4/6 and DNS A/AAAA RR's",
                                "type": "string",
                                "enum": [
                                    "IPv4",
                                    "IPv6"
                                ],
                                "default": "IPv4"
                            },
                            "autoPopulate": {
                                "title": "Auto-populate",
                                "description": "If true use multiple server (node) addresses when available, otherwise use only one",
                                "type": "boolean",
                                "default": false
                            },
                            "queryInterval": {
                                "title": "Query interval",
                                "description": "Normal DNS query interval (seconds, default 0 means RR TTL)",
                                "type": "integer",
                                "minimum": 0,
                                "default": 0
                            },
                            "downInterval": {
                                "title": "Down interval",
                                "description": "DNS retry interval after resolution failure (seconds)",
                                "type": "integer",
                                "minimum": 0,
                                "default": 5
                            },
                            "fqdnPrefix": {
                                "description": "String to prepend onto the hostname to create the node name",
                                "type": "string",
                                "oneOf": [
                                    { "pattern": "^[A-Za-z][0-9A-Za-z_.-]*$" },
                                    { "const": "" }
                                ],
                                "default": ""
                            }
                        },
                        "if": {
                            "required": [
                                "monitors"
                            ]
                        },
                        "then": {
                            "properties": {
                                "minimumMonitors": {
                                    "default": 1
                                }
                            }
                        },
                        "required": [
                            "hostname"
                        ]
                    }
                },
                {
                    "if": {
                        "properties": {
                            "addressDiscovery": {
                                "const": "aws"
                            }
                        },
                        "required": [
                            "addressDiscovery"
                        ]
                    },
                    "then": {
                        "$ref": "#/definitions/Service_Discovery_AWS"
                    }
                },
                {
                    "if": {
                        "properties": {
                            "addressDiscovery": {
                                "const": "azure"
                            }
                        },
                        "required": [
                            "addressDiscovery"
                        ]
                    },
                    "then": {
                        "$ref": "#/definitions/Service_Discovery_Azure"
                    }
                },
                {
                    "if": {
                        "properties": {
                            "addressDiscovery": {
                                "const": "gce"
                            }
                        },
                        "required": [
                            "addressDiscovery"
                        ]
                    },
                    "then": {
                        "$ref": "#/definitions/Service_Discovery_GCE"
                    }
                },
                {
                    "if": {
                        "properties": {
                            "addressDiscovery": {
                                "const": "consul"
                            }
                        },
                        "required": [
                            "addressDiscovery"
                        ]
                    },
                    "then": {
                        "$ref": "#/definitions/Service_Discovery_Consul"
                    }
                }
            ]
        },

        "Address_Discovery": {
            "title": "Address_Discovery",
            "description": "Sharable Pool Member information",
            "type": "object",
            "properties": {
                "class": {
                    "type": "string",
                    "const": "Address_Discovery"
                },
                "addressDiscovery": {
                    "title": "Address discovery",
                    "description": "Selects how server (node) addresses are discovered",
                    "type": "string",
                    "enum": [
                        "static",
                        "fqdn",
                        "event",
                        "aws",
                        "gce",
                        "azure",
                        "consul"
                    ],
                    "f5PostProcess": {
                        "tag": "serviceDiscovery"
                    }
                },
                "shareNodes": {
                    "description": "If enabled, nodes are created in /Common instead of the tenant's partition",
                    "type": "boolean",
                    "default": false
                }
            },
            "required": ["addressDiscovery"],
            "allOf": [
                { "$ref": "#/definitions/Address_Discovery_Common" }
            ]
        },
        "Pool_Member": {
            "title": "Pool member",
            "description": "Declares a service-pool member",
            "type": "object",
            "properties": {
                "remark": {
                    "$ref": "#/definitions/Remark"
                },
                "servicePort": {
                    "title": "Service port",
                    "description": "Service L4 port (optional port-discovery may override)",
                    "type": "integer",
                    "minimum": 0,
                    "maximum": 65535
                },
                "bigip": {
                    "title": "BIG-IP node",
                    "description": "If defined, pathname of existing BIG-IP node",
                    "type": "string",
                    "format": "f5bigip"
                },
                "enable": {
                    "description": "Maps to BIG-IP pool member state",
                    "type": "boolean",
                    "default": true
                },
                "connectionLimit": {
                    "title": "Connection limit",
                    "description": "Maximum concurrent connections to member",
                    "type": "integer",
                    "minimum": 0,
                    "maximum": 2147483647,
                    "default": 0
                },
                "rateLimit": {
                    "title": "Rate limit",
                    "description": "Value zero prevents use of member",
                    "type": "integer",
                    "minimum": -1,
                    "maximum": 2147483647,
                    "default": -1
                },
                "dynamicRatio": {
                    "title": "Dynamic ratio",
                    "description": "Specifies a range of numbers that you want the system to use in conjunction with the ratio load balancing method",
                    "type": "integer",
                    "minimum": 0,
                    "maximum": 100,
                    "default": 1
                },
                "ratio": {
                    "title": "Ratio",
                    "description": "Specifies the weight of the pool member for load balancing purposes",
                    "type": "integer",
                    "minimum": 0,
                    "maximum": 100,
                    "default": 1
                },
                "priorityGroup": {
                    "title": "Priority group",
                    "description": "Specifies the priority group within the pool for this pool member",
                    "type": "integer",
                    "minimum": 0,
                    "maximum": 65535,
                    "default": 0
                },
                "monitors": {
                    "title": "Monitors",
                    "description": "List of monitors (each by name or BIG-IP AS3 pointer)",
                    "type": "array",
                    "items": {
                        "$ref": "#/definitions/Basic_Monitor"
                    },
                    "$comment": "uniqueItems: true"
                },
                "minimumMonitors": {
                    "title": "Minimum monitors",
                    "description": "Member is down when fewer than minimum monitors report it healthy",
                    "oneOf": [
                        {
                            "type": "string",
                            "const": "all"
                        },
                        {
                            "type": "integer",
                            "minimum": 0,
                            "maximum": 63
                        }
                    ]
                },
                "metadata": {
                    "$ref": "#/definitions/Metadata"
                },
                "adminState": {
                    "title": "Administration State",
                    "description": "Setting adminState to enable will create the node in an operational state. Set to disable to disallow new connections but allow existing connections to drain. Set to offline to force immediate termination of all connections.",
                    "type": "string",
                    "enum": [
                        "enable",
                        "disable",
                        "offline"
                    ],
                    "default": "enable"
                },
                "addressDiscovery": {
                    "title": "Address discovery",
                    "description": "Selects how server (node) addresses are discovered",
                    "type": ["string", "object"],
                    "if": { "type": "string" },
                    "then": {
                        "enum": [
                            "static",
                            "fqdn",
                            "event",
                            "aws",
                            "gce",
                            "azure",
                            "consul"
                        ]
                    },
                    "else": { "$ref": "#/definitions/Pointer_Address_Discovery" },
                    "default": "static",
                    "f5PostProcess": {
                        "tag": "serviceDiscovery",
                        "data": {
                            "exceptions": ["static", "fqdn"]
                        }
                    }
                },
                "shareNodes": {
                    "description": "If enabled, nodes are created in /Common instead of the tenant's partition",
                    "type": "boolean",
                    "default": false
                },
                "routeDomain": {
                    "description": "The Route Domain to use for the pool member",
                    "$comment": "Due to the fact the Route Domain id is required for address modification, BIG-IP AS3 does NOT support this route domain reference as anything but the id.",
                    "type": "integer",
                    "minimum": 0,
                    "maximum": 65534
                }
            },
            "required": [
                "servicePort"
            ],
            "allOf": [
                {
                    "$ref": "#/definitions/Address_Discovery_Common"
                },
                {
                    "if": {
                        "required": [
                            "bigip"
                        ]
                    },
                    "then": {
                        "if": {
                            "required": [
                                "monitors"
                            ]
                        },
                        "then": {
                            "properties": {
                                "minimumMonitors": {
                                    "default": 1
                                }
                            }
                        }
                    }
                },
                {
                    "f5PostProcess": {
                        "tag": "bigComponent",
                        "data": ["query ltm node"]
                    }
                }
            ]
        },

        "Service_Discovery_Polling_Core": {
            "type": "object",
            "properties": {
                "addressRealm": {
                    "title": "Address realm",
                    "description": "Specifies whether to look for public or private IP addresses",
                    "type": "string",
                    "enum": [ "public", "private" ],
                    "default": "private"
                },
                "credentialUpdate": {
                    "title": "Credential Update",
                    "type": "boolean",
                    "description": "Specifies whether you are updating your credentials",
                    "default": false
                },
                "undetectableAction": {
                    "title": "Undetectable Action",
                    "description": "Action to take when node cannot be detected",
                    "type": "string",
                    "enum": ["disable", "remove"],
                    "default": "remove"
                }
            }
        },


        "Service_Discovery_Polling_Core_Tagged": {
            "properties": {
                "tagKey": {
                    "title": "Tag key",
                    "type": "string",
                    "minLength": 1,
                    "description": "The tag key associated with the node to add to this pool"
                },
                "tagValue": {
                    "title": "Tag value",
                    "type": "string",
                    "minLength": 1,
                    "description": "The tag value associated with the node to add to this pool"
                }
            },

            "allOf": [ { "$ref": "#/definitions/Service_Discovery_Polling_Core" } ]
        },


        "Service_Discovery_AWS": {
            "description": "Service Discovery properties for Amazon Web Services (AWS)",
            "properties": {
                "region": {
                    "title": "AWS region",
                    "description": "Empty string (default) means region in which ADC is running",
                    "type": "string",
                    "default": ""
                },
                "roleARN": {
                    "title": "Role Amazon Resource Name",
                    "description": "Assume a role (also requires the externalId field)",
                    "type": "string",
                    "minLength": 1
                },
                "externalId": {
                    "title": "External Id",
                    "description": "External Id",
                    "type": "string",
                    "minLength": 1
                },
                "accessKeyId": {
                    "title": "Access Key Id",
                    "description": "Information for discovering AWS nodes that are not in the same region as your BIG-IP (also requires the secretAccessKey field",
                    "type": "string",
                    "minLength": 1
                },
                "secretAccessKey": {
                    "title": "Secret Access Key",
                    "description": "Will be stored in the declaration as an encrypted string",
                    "oneOf": [
                        {
                            "type": "string",
                            "minLength": 1
                        },
                        {
                            "allOf": [
                                { "required": ["ciphertext"] },
                                { "$ref": "#/definitions/Secret" }
                            ]
                        }
                    ],
                    "f5PostProcess": {
                        "tag": "longSecret"
                    }
                }
            },

            "dependencies": {
                "roleARN": {
                    "required": ["externalId"]
                },
                "externalId": {
                    "required": ["roleARN"]
                },
                "accessKeyId": {
                    "required": ["secretAccessKey"]
                },
                "secretAccessKey" : {
                    "required": ["accessKeyId"]
                }
            },

            "if": { "required": [ "monitors" ] },
            "then": { "properties": { "minimumMonitors": { "type": "integer", "default": 1 } } },

            "required": [ "region", "tagKey", "tagValue" ],

            "allOf": [ { "$ref": "#/definitions/Service_Discovery_Polling_Core_Tagged" } ]
        },


        "Service_Discovery_Azure": {
            "description": "Service Discovery properties for Azure",
            "properties": {
                "resourceGroup": {
                    "title": "Resource group",
                    "description": "Azure Resource Group name",
                    "type": "string"
                },
                "subscriptionId": {
                    "title": "Subscription ID",
                    "description": "Azure subscription ID",
                    "type": "string"
                },
                "useManagedIdentity": {
                    "title": "Use Managed Identity",
                    "description": "Use Azure managed identity rather than directoryId, applicationId, and apiAccessKey",
                    "type": "boolean",
                    "default": false
                },
                "directoryId": {
                    "title": "(Azure) Directory ID",
                    "description": "Azure Active Directory ID (AKA tenant ID)",
                    "type": "string"
                },
                "applicationId": {
                    "title": "(Azure) Application ID",
                    "description": "Azure registered application ID (AKA client ID)",
                    "type": "string"
                },
                "apiAccessKey": {
                    "title": "Azure API access key",
                    "description": "Azure registered application API access key (AKA service principal secret). Will be stored in the declaration in an encrypted format.",
                    "oneOf": [
                        {
                            "type": "string",
                            "minLength": 1
                        },
                        {
                            "allOf": [
                                { "required": ["ciphertext"] },
                                { "$ref": "#/definitions/Secret" }
                            ]
                        }
                    ],
                    "f5PostProcess": {
                        "tag": "longSecret"
                    }
                },
                "resourceType": {
                    "description": "Type of resource identified by resourceId. This can be used in place of tagKey/tagValue.",
                    "type": "string",
                    "enum": ["tag", "scaleSet"]
                },
                "resourceId": {
                    "description": "ID of resource to find nodes by.",
                    "type": "string"
                },
                "environment": {
                    "title": "Azure environment",
                    "description": "Azure environment name. Required if environment should not be determined by instance metadata.",
                    "type": "string",
                    "default": "Azure"
                }
            },

            "required": [
                "resourceGroup",
                "subscriptionId"
            ],

            "allOf": [
                { "$ref": "#/definitions/Service_Discovery_Polling_Core_Tagged" },
                {
                    "if": { "required": [ "monitors" ] },
                    "then": { "properties": { "minimumMonitors": { "type": "integer", "default": 1 } } }
                },
                {
                    "if": {
                        "required": ["tagKey", "tagValue"]
                    },
                    "then": {
                        "not": {
                            "required": ["resourceId", "resourceType"]
                        }
                    },
                    "else": {
                        "required": ["resourceId", "resourceType"],
                        "not": {
                            "required": ["tagKey", "tagValue"]
                        }
                    }
                },
                {
                    "if": { "properties": { "useManagedIdentity": { "const": true } } },
                    "then": {
                        "allOf": [
                            { "not": { "required": ["directoryId"] } },
                            { "not": { "required": ["applicationId"] } },
                            { "not": { "required": ["apiAccessKey"] } }
                         ]
                    },
                    "else": {
                        "required": ["directoryId", "applicationId", "apiAccessKey"]
                    }
                }
            ]
        },


        "Service_Discovery_GCE": {
            "description": "Service Discovery properties for Google Compute Engine (GCE)",
            "properties": {
                "region": {
                    "title": "GCE region",
                    "description": "Empty string (default) means region in which ADC is running",
                    "type": "string"
                },
                "encodedCredentials": {
                    "title": "Encoded Service Account Credentials",
                    "description": "Base 64 encoded service account credentials JSON",
                    "oneOf": [
                        {
                            "type": "string",
                            "minLength": 1
                        },
                        {
                            "allOf": [
                                { "required": ["ciphertext"] },
                                { "$ref": "#/definitions/Secret" }
                            ]
                        }
                    ],
                    "f5PostProcess": {
                        "tag": "longSecret"
                    }
                },
                "projectId": {
                    "title": "Project Id",
                    "description": "For Google Cloud Engine (GCE) only: The ID of the project in which the members are located",
                    "type": "string"
                }
            },

            "if": { "required": [ "monitors" ] },
            "then": { "properties": { "minimumMonitors": { "type": "integer", "default": 1 } } },

            "required": [ "region", "tagKey", "tagValue" ],

            "allOf": [ { "$ref": "#/definitions/Service_Discovery_Polling_Core_Tagged" } ]
        },


        "Service_Discovery_Consul": {
            "description": "Service Discovery properties for Consul",
            "properties": {
                "uri": {
                    "title": "URI",
                    "type": "string",
                    "minLength": 1,
                    "description": "The location of the node data"
                },
                "encodedToken": {
                    "title": "Encoded ACL Token",
                    "description": "Base 64 encoded bearer token to make requests to the Consul API. Will be stored in the declaration in an encrypted format.",
                    "oneOf": [
                        {
                            "type": "string",
                            "minLength": 1
                        },
                        {
                            "allOf": [
                                { "required": ["ciphertext"] },
                                { "$ref": "#/definitions/Secret" }
                            ]
                        }
                    ],
                    "f5PostProcess": {
                        "tag": "longSecret"
                    }
                },
                "trustCA": {
                    "title": "Trusted CA bundle",
                    "description": "CA Bundle to validate server certificates",
                    "allOf": [
                        { "$ref": "#/definitions/Pointer_CA_Bundle" }
                    ]
                },
                "rejectUnauthorized": {
                    "title": "Reject Unauthorized Connection",
                    "description": "If true, the server certificate is verified against the list of supplied/default CAs when making requests to the Consul API.",
                    "type": "boolean",
                    "default": true
                },
               "jmesPathQuery": {
                    "title": "JMESPath Query",
                    "type": "string",
                    "description": "Custom JMESPath Query"
                }
            },

            "if": { "required": [ "monitors" ] },
            "then": { "properties": { "minimumMonitors": { "type": "integer", "default": 1 } } },

            "required": [ "uri" ],

            "allOf": [ { "$ref": "#/definitions/Service_Discovery_Polling_Core" } ]
        },

        "TLS_Server": {
            "title": "TLS_Server",
            "description": "TLS server parameters (connections arriving to ADC)",
            "type": "object",

            "properties": {
                "class": {
                    "title": "Class",
                    "type": "string",
                    "const": "TLS_Server"
                },
                "label": { "$ref": "#/definitions/Label" },
                "remark": { "$ref": "#/definitions/Remark" },

                "requireSNI": {
                    "title": "Require SNI",
                    "description": "When a client sends no or unknown SNI and Require SNI is false (default), the system uses the primary certificate, otherwise the system rejects the client",
                    "type": "boolean",
                    "default": false
                },
                "alertTimeout": {
                    "title": "Alert Timeout",
                    "description": "Specifies the duration of time, in seconds, for the system to try to close an SSL connection before resetting the connection. The default is 'indefinite'. You can also specify 'immediate', or an integer.",
                    "oneOf": [
                        {
                            "type": "integer",
                            "maximum": 4294967294,
                            "minimum": 1
                        },
                        {
                            "type": "string",
                            "enum": [
                                "immediate",
                                "indefinite"
                            ]
                        }
                    ],
                    "default": "indefinite"
                },
                "cacheTimeout": {
                    "title": "Cache Timeout",
                    "description": "Sets the cache timeout (in seconds)",
                    "type": "integer",
                    "maximum": 86400,
                    "minimum": 0,
                    "default": 3600
                },
                "certificates": {
                    "title": "Certificates",
                    "description": "Primary and (optional) additional certificates (order is significant, element 0 is primary cert)",
                    "type": "array",
                    "items": {
                        "type": "object",
                        "properties": {
                            "matchToSNI": {
                                "title": "Match to SNI",
                                "description": "If value is FQDN (wildcard okay), ignore all names in certificate and select this cert when SNI matches value (or by default)",
                                "type": "string"
                            },
                            "sniDefault": {
                                "title": "Default SNI",
                                "description": "When true, this profile is the default SSL profile when a client connection does not specify a known server name, or does not specify any server name at all. The default value is false",
                                "type": "boolean",
                                "default": false
                            },
                            "enabled": {
                                "title": "Enabled",
                                "description": "Enables SSL processing",
                                "type": "boolean",
                                "default": true
                            },
                            "certificate": {
                                "title": "Certificate",
                                "description": "BIG-IP AS3 pointer to Certificate declaration",
                                "type": "string",
                                "minLength": 1,
                                "f5PostProcess": {
                                    "tag": "pointer",
                                    "data": {
                                        "properties": {
                                            "class": { "const": "Certificate" }
                                        },
                                        "required": [ "class" ]
                                    }
                                }
                            },
                            "proxyCertificate": {
                                "title": "Proxy Certificate",
                                "description": "BIG-IP AS3 pointer to Certificate declaration for SSL forward proxy",
                                "type": "string",
                                "minLength": 1,
                                "f5PostProcess": {
                                    "tag": "pointer",
                                    "data": {
                                        "properties": {
                                            "class": { "const": "Certificate" }
                                        },
                                        "required": [ "class" ]
                                    }
                                }
                            }
                        },
                        "additionalProperties": false,
                        "required": [ "certificate" ]
                    },
                    "minItems": 1,
                    "$comment": "uniqueItems: true"
                },
                "ciphers": {
                    "title": "Ciphers",
                    "description": "Ciphersuite selection string. ciphers and cipherGroup are mutually exclusive, only use one.",
                    "type": "string"
                },
                "cipherGroup": {
                    "description": "Pointer to a cipherGroup. cipherGroup and ciphers are mutually exclusive, only use one.",
                    "$ref": "#/definitions/Pointer_Cipher_Group"
                },
                "authenticationMode": {
                    "title": "Authentication mode",
                    "description": "Client certificate authentication mode",
                    "type": "string",
                    "enum": [ "ignore", "request", "require" ],
                    "default": "ignore"
                },
                "authenticationFrequency": {
                    "title": "Authentication frequency",
                    "description": "Server certificate authentication frequency",
                    "type": "string",
                    "enum": [ "one-time", "every-time" ],
                    "default": "one-time"
                },
                "authenticationDepth": {
                    "title": "Authentication Depth",
                    "description": "Sets the server certificate chain maximum traversal depth. This must be 0 (infinite) or between 1 and 15 inclusive. The default value is 9",
                    "type": "integer",
                    "minimum": 1,
                    "maximum": 15,
                    "default": 9
                },
                "authenticationTrustCA": {
                    "title": "Authentication trust CA",
                    "description": "BIG-IP AS3 pointer to declaration of CA Bundle used to validate client certificates",
                    "if": { "type": "string" },
                    "then": {
                        "minLength": 1,
                        "f5PostProcess": {
                            "tag": "pointer",
                            "data": {
                                "properties": {
                                    "class": { "const": "CA_Bundle" }
                                },
                                "required": [ "class" ]
                            }
                        }
                    },
                    "else": {
                        "type": "object",
                        "properties": {
                            "bigip": {
                                "title": "BIG-IP CA bundle",
                                "description": "Pathname of existing BIG-IP CA bundle",
                                "type": "string",
                                "format": "f5bigip"
                            }
                        },
                        "additionalProperties": false,
                        "required": [ "bigip" ],
                        "f5PostProcess": {
                            "tag": "bigComponent",
                            "data": ["query sys file ssl-cert"]
                        }
                    }
                },
                "authenticationInviteCA": {
                    "title": "Authentication invite CA",
                    "description": "BIG-IP AS3 pointer to declaration of CA Bundle used to invite client certificates",
                    "if": { "type": "string" },
                    "then": {
                        "minLength": 1,
                        "f5PostProcess": {
                            "tag": "pointer",
                            "data": {
                                "properties": {
                                    "class": { "const": "CA_Bundle" }
                                },
                                "required": [ "class" ]
                            }
                        }
                    },
                    "else": {
                        "type": "object",
                        "properties": {
                            "bigip": {
                                "title": "BIG-IP CA bundle",
                                "description": "Pathname of existing BIG-IP CA bundle",
                                "type": "string",
                                "format": "f5bigip"
                            }
                        },
                        "additionalProperties": false,
                        "required": [ "bigip" ],
                        "f5PostProcess": {
                            "tag": "bigComponent",
                            "data": ["query sys file ssl-cert"]
                        }
                    }
                },
                "crlFile": {
                    "title": "Certificate Revocation List (CRL) File",
                    "description": "Specifies the name of a file containing a list of revoked client certificates",
                    "allOf": [
                        { "$ref": "#/definitions/Pointer_SSL_CRL_File" }
                    ]
                },
                "allowExpiredCRL": {
                    "title": "Allow Expired CRL",
                    "description": "Specifies if the CRL can be used even if it has expired",
                    "type": "boolean",
                    "default": false
                },
                "cacheCertificateEnabled": {
                    "title": "Cache Certificate Enabled",
                    "description": "Enables or disables (default) caching certificates by IP address and port number",
                    "type": "boolean",
                    "default": false
                },
                "c3dOCSPUnknownStatusAction": {
                    "title": "C3D OCSP Unknown Status Action",
                    "description": "Specifies the BIG-IP action when the OCSP returns unknown status. The default is drop",
                    "type": "string",
                    "enum": ["drop", "ignore"],
                    "default": "drop"
                },
                "c3dOCSP": {
                    "title": "C3D OCSP",
                    "description": "Specifies SSL Client Certificate Constrained Delegation (C3D) OCSP object that the BIG-IP SSL should use to connect to the OCSP responder and check the client certificate status",
                    "allOf": [
                        { "$ref": "#/definitions/Pointer_Certificate_Validator_OCSP" }
                    ]
                },
                "c3dEnabled": {
                    "title": "C3D Delegation Enabled",
                    "description": "Enables or disables SSL Client Certificate Constrained Delegation (C3D). The default is false",
                    "type": "boolean",
                    "default": false
                },
                "forwardProxyEnabled": {
                    "title": "Forward Proxy Enabled",
                    "description": "Enables or disables (default) SSL forward proxy",
                    "type": "boolean",
                    "default": false
                },
                "forwardProxyBypassEnabled": {
                    "title": "Forward Proxy Bypass Enabled",
                    "description": "Enables or disables (default) SSL forward proxy bypass",
                    "type": "boolean",
                    "default": false
                },
                "forwardProxyBypassAllowlist": {
                    "title": "Forward Proxy Bypass Allowlist",
                    "description": "Specifies the data group name of hostname allowlist when both SSL forwardProxyEnabled & forwardProxyBypassEnabled features are set to true.",
                    "allOf": [
                        { "$ref": "#/definitions/Pointer_Data_Group" }
                    ]
                },
                "ldapStartTLS": {
                    "title": "Client-LDAP Profile",
                    "description": "Creates a client LDAP profile with the specified activation mode STARTTLS.",
                    "type": "string",
                    "enum": [ "none", "allow", "require" ]
                },
                "smtpsStartTLS": {
                    "title": "Simple Mail Transfer Protocol Security (SMTPS) profile",
                    "description": "Creates a SMTPS profile with the specified activation mode STARTTTLS. Because HTTP profile is not compatible with SMTPS use with Service_TCP instead of Service_HTTPS. Also incompatible with ldapStartTLS. Use only one of the two.",
                    "type": "string",
                    "enum": [ "none", "allow", "require" ]
                },
                "staplerOCSPEnabled": {
                    "description": "Specifies whether to enable OCSP stapling",
                    "type": "boolean",
                    "default": false
                },
                "notifyCertStatusToVirtualServer": {
                    "description": "Specifies whether to enable certificate status to virtual server.",
                    "type": "boolean",
                    "default": false
                },
                "insertEmptyFragmentsEnabled": {
                    "title": "Insert Empty Fragments Enabled",
                    "description": "Enables a countermeasure against an SSL 3.0/TLS 1.0 protocol vulnerability affecting CBC ciphers. These ciphers cannot be handled by certain broken SSL implementations.",
                    "type": "boolean",
                    "default": false
                },
                "singleUseDhEnabled": {
                    "title": "Single Use DH Enabled",
                    "description": "Creates a new key when using temporary/ephemeral DH parameters. This option must be used to prevent small subgroup attacks, when the DH parameters were not generated using strong primes (for example. when using DSA-parameters). If strong primes were used, it is not strictly necessary to generate a new DH key during each handshake, but F5 Networks recommends it. Enable the Single DH Use option whenever temporary or ephemeral DH parameters are used.",
                    "type": "boolean",
                    "default": false
                },
                "tls1_3Enabled": {
                    "title": "TLS 1.3",
                    "description": "Allow TLS 1.3 Protocol. Note: tls1_3Enabled is only supported in tmos version 14.0+.",
                    "type": "boolean",
                    "default": false
                },
                "tls1_2Enabled": {
                    "title": "TLS 1.2",
                    "description": "Allow TLS 1.2 Protocol.",
                    "type": "boolean",
                    "default": true
                },
                "tls1_1Enabled": {
                    "title": "TLS 1.1",
                    "description": "Allow TLS 1.1 Protocol.",
                    "type": "boolean",
                    "default": true
                },
                "tls1_0Enabled": {
                    "title": "TLS 1.0",
                    "description": "Allow TLS 1.0 Protocol.",
                    "type": "boolean",
                    "default": true
                },
                "renegotiationEnabled": {
                    "title": "Renegotiation",
                    "description": "Controls on a per-connection basis how the system responds to mid-stream SSL reconnection requests.",
                    "type": "boolean",
                    "default": true
                },
                "retainCertificateEnabled": {
                    "title": "Retain Certificate",
                    "description": "When enabled, server certificate is retained in SSL session.",
                    "type": "boolean",
                    "default": true
                },
                "namingScheme": {
                    "description": "Scheme to use when naming generated tmsh configuration",
                    "type": "string",
                    "enum": ["numbered", "certificate"],
                    "default": "numbered"
                },
                "sslEnabled": {
                    "title": "SSL",
                    "description": "Allow SSL protocol",
                    "type": "boolean",
                    "default": true
                },
                "ssl3Enabled": {
                    "title": "SSL v3",
                    "description": "Allow SSL v3 protocol",
                    "type": "boolean",
                    "default": true
                },
                "proxySslEnabled": {
                    "title": "Proxy SSL Enabled",
                    "description": "When enabled, further modification of application traffic within an SSL tunnel is allowed while still allowing the server to perform necessary authorization, authentication, and auditing steps. Requires a corresponding TLS_Client with this enabled to perform transparent SSL decryption.",
                    "type": "boolean",
                    "default": false
                },
                "proxySslPassthroughEnabled": {
                    "title": "Proxy SSL Passthrough Enabled",
                    "description": "When enabled, it allows Proxy SSL to passthrough the traffic when ciphersuite negotiated between the client and server is not supported. Requires a corresponding TLS_Client with this enabled to perform transparent SSL decryption.",
                    "type": "boolean",
                    "default": false
                },
                "secureRenegotiation": {
                    "title": "Secure Renegotiation",
                    "description": "Specifies the secure renegotiation mode. When set to require, any client attempting to renegotiate that does not support secure renegotiation will have its connection aborted. When set to require-strict, any client attempting to connect that does not support secure renegotiation will have its initial handshake denied. When set to request, unpatched clients will be permitted to renegotiate. Setting to request is not recommended as it is subject to active man-in-the-middle attacks.",
                    "type": "string",
                    "enum": [ "request", "require", "require-strict" ],
                    "default": "require"
                },
                "uncleanShutdownEnabled": {
                    "title": "Unclean Shutdown Enabled",
                    "description": "When enabled, the profile performs unclean shutdowns of all SSL connections, which means the underlying TCP connections are closed without exchanging the required SSL shutdown alerts.",
                    "type": "boolean",
                    "default": true
                },
                "dtlsEnabled": {
                    "title": "DTLS Enabled",
                    "description": "Allows the DTLS protocol.",
                    "type": "boolean",
                    "default": true
                },
                "dtls1_2Enabled": {
                    "title": "DTLS1.2 Enabled",
                    "description": "Allows the DTLS 1.2 protocol.",
                    "type": "boolean",
                    "default": true
                },
                "certificateExtensions": {
                    "title": "Certificate Extensions",
                    "description": "Specifies the extensions of the web server certificates to be included in the generated certificates using SSL Forward Proxy.",
                    "type": "array",
                    "items": {
                        "type": "string",
                        "enum": [
                            "authority-key-identifier",
                            "basic-constraints",
                            "certificate-policies",
                            "crl-distribution-points",
                            "extended-key-usage",
                            "fresh-crl",
                            "issuer-alternative-name",
                            "key-usage",
                            "subject-alternative-name",
                            "subject-directory-attribute",
                            "subject-key-identifier"
                        ]
                    }
                },
                "nonSslConnectionsEnabled": {
                    "title": "Allow Non-SSL Connections",
                    "description": "Specifies if non-SSL connections are allowed.",
                    "type": "boolean",
                    "default": false
                },
                "allowDynamicRecordSizing": {
                    "title": "Allow Dynamic Record Sizing",
                    "description": "Enables or disables dynamic application record sizing.",
                    "type": "boolean",
                    "default": false
                },
                "dataZeroRoundTripTime": {
                    "title": "Data Zero Round Trip Time",
                    "description": "Specifies if TLSv1.3 should accept 0-RTT with early data, with or without anti-replay. To protect against packet replay, F5 recommends that you enable anti-replay. The default value is disabled, which means TLSv1.3 will discard any early data.",
                    "type": "string",
                    "enum": [
                        "disabled",
                        "enabled-with-anti-replay",
                        "enabled-no-anti-replay"
                    ],
                    "default": "disabled"
                },
                "renegotiateMaxRecordDelay": {
                    "title": "Renegotiate Max Record Delay",
                    "description": "Specifies the maximum number of SSL records that the traffic management system can receive before it renegotiates an SSL session. After the system receives this number of SSL records, it closes the connection. This setting applies to client profiles only.",
                    "oneOf": [
                        {
                            "type": "integer",
                            "minimum": 0,
                            "maximum": 4294967295
                        },
                        {
                            "type": "string",
                            "const": "indefinite"
                        }
                    ],
                    "default": "indefinite"
                },
                "renegotiatePeriod": {
                    "title": "Renegotiate Period",
                    "description": "Specifies the number of seconds required to renegotiate an SSL session.",
                    "oneOf": [
                        {
                            "type": "integer",
                            "minimum": 0,
                            "maximum": 4294967295
                        },
                        {
                            "type": "string",
                            "const": "indefinite"
                        }
                    ],
                    "default": "indefinite"
                },
                "renegotiateSize": {
                    "title": "Renegotiate Size",
                    "description": "Specifies the size of the application data, in megabytes, that is transmitted over the secure channel. If the size of the data is higher than this value, the traffic management system must renegotiate the SSL session.",
                    "oneOf": [
                        {
                            "type": "integer",
                            "minimum": 0,
                            "maximum": 4294967295
                        },
                        {
                            "type": "string",
                            "const": "indefinite"
                        }
                    ],
                    "default": "indefinite"
                },
                "sslSignHash": {
                    "title": "SSL Sign Hash",
                    "description": "Specifies SSL sign hash algorithm which is used to sign and verify SSL Server Key Exchange and Certificate Verify messages for the specified SSL profiles.",
                    "type": "string",
                    "enum": [
                        "any",
                        "sha1",
                        "sha256",
                        "sha384"
                    ],
                    "default": "any"
                },
                "handshakeTimeout": {
                    "title": "Handshake Timeout",
                    "description": "Specifies the handshake timeout in seconds.",
                    "oneOf": [
                        {
                            "type": "integer",
                            "minimum": 1,
                            "maximum": 4294967295
                        },
                        {
                            "type": "string",
                            "const": "indefinite"
                        }
                    ],
                    "default": 10
                }
            },
            "additionalProperties": false,
            "dependencies": {
                "forwardProxyBypassAllowlist": {
                    "properties": {
                        "forwardProxyEnabled": { "const": true },
                        "forwardProxyBypassEnabled": { "const": true }
                    }
                },
                "smtpsStartTLS": {
                    "not": {
                        "required": ["ldapStartTLS"]
                    }
                }
            },
            "allOf": [
                {
                    "if": {
                        "properties": { "c3dEnabled": { "const": true } },
                        "required": ["c3dEnabled"]
                    },
                    "then": {
                        "properties": { "authenticationMode": { "enum": [ "request", "require" ] } }
                    }
                },
                {
                    "if": {
                        "properties": { "authenticationMode": { "enum": [ "request", "require" ] } },
                        "required": ["authenticationMode"]
                    },
                    "then": {
                        "required": [ "authenticationTrustCA" ]
                    }
                },
                {
                    "if": {
                        "required": [
                            "ciphers"
                        ]
                    },
                    "then": {
                        "not": {
                            "required": [
                                "cipherGroup"
                            ]
                        }
                    }
                },
                {
                    "if": {
                        "not": {
                            "required": [
                                "ciphers",
                                "cipherGroup"
                            ]
                        }
                    },
                    "then": {
                        "properties": {
                            "ciphers": {
                                "default": "DEFAULT"
                            }
                        }
                    }
                }
            ],
            "required": [ "class", "certificates" ]
        },


        "TLS_Client": {
            "title": "TLS_Client",
            "description": "TLS client parameters (connections leaving ADC)",
            "type": "object",

            "properties": {
                "class": {
                    "title": "Class",
                    "type": "string",
                    "const": "TLS_Client"
                },
                "label": { "$ref": "#/definitions/Label" },
                "remark": { "$ref": "#/definitions/Remark" },

                "sendSNI": {
                    "title": "Send SNI",
                    "description": "FQDN to send in SNI (optional)",
                    "type": "string",
                    "format": "hostname",
                    "default": "none"
                },
                "sniDefault": {
                    "title": "Default SNI",
                    "description": "When true, this profile is the default SSL profile when a client connection does not specify a known server name, or does not specify any server name at all. When you have two or more TLS_Server certificates but there is no sniDefault set, by default 1st certificate is set as sniDefault. Otherwise, you can manually set either one of these certificate as default by setting sniDefault = true. The default value is false",
                    "type": "boolean",
                    "default": false
                },
                "requireSNI": {
                    "title": "Require SNI",
                    "description": "When a client sends no or unknown SNI and Require SNI is false (default), the system uses the primary certificate, otherwise the system rejects the client",
                    "type": "boolean",
                    "default": false
                },
                "alertTimeout": {
                    "title": "Alert Timeout",
                    "description": "Specifies the duration of time, in seconds, for the system to try to close an SSL connection before resetting the connection. The default is 'indefinite'. You can also specify 'immediate', or an integer.",
                    "oneOf": [
                        {
                            "type": "integer",
                            "maximum": 4294967294,
                            "minimum": 1
                        },
                        {
                            "type": "string",
                            "enum": [
                                "immediate",
                                "indefinite"
                            ]
                        }
                    ],
                    "default": "indefinite"
                },
                "cacheTimeout": {
                    "title": "Cache Timeout",
                    "description": "Sets the cache timeout (in seconds)",
                    "type": "integer",
                    "maximum": 86400,
                    "minimum": 0,
                    "default": 3600
                },
                "ciphers": {
                    "title": "Ciphers",
                    "description": "Ciphersuite selection string. ciphers and cipherGroup are mutually exclusive, only use one.",
                    "type": "string"
                },
                "cipherGroup": {
                    "description": "Pointer to a cipherGroup. cipherGroup and ciphers are mutually exclusive, only use one.",
                    "$ref": "#/definitions/Pointer_Cipher_Group"
                },
                "authenticationFrequency": {
                    "title": "Authentication frequency",
                    "description": "Client certificate authentication frequency",
                    "type": "string",
                    "enum": [ "one-time", "every-time" ],
                    "default": "one-time"
                },
                "authenticationDepth": {
                    "title": "Authentication Depth",
                    "description": "Sets the client certificate chain maximum traversal depth. This must be 0 (infinite) or between 1 and 15 inclusive. The default value is 9",
                    "type": "integer",
                    "minimum": 1,
                    "maximum": 15,
                    "default": 9
                },
                "serverName": {
                    "title": "Server name",
                    "description": "FQDN which server certificate must match (optional)",
                    "type": "string",
                    "format": "hostname",
                    "default": "none"
                },
                "validateCertificate": {
                    "title": "Validate certificate",
                    "description": "If false (default) accept any cert from server, else validate server cert against trusted CA bundle",
                    "type": "boolean",
                    "default": false
                },
                "trustCA": {
                    "title": "Trusted CA bundle",
                    "description": "CA's trusted to validate server certificate; 'generic' (default) or else BIG-IP AS3 pointer to declaration of CA Bundle",
                    "if": { "not": { "type": "object" } },
                    "then": {
                        "type": "string",
                        "enum": [ "generic", "none" ],
                        "default": "generic"
                    },
                    "else": {
                        "properties": {
                            "use": {
                                "title": "Use",
                                "description": "BIG-IP AS3 pointer to declaration of CA bundle",
                                "type": "string",
                                "minLength": 1,
                                "f5PostProcess": {
                                    "tag": "pointer",
                                    "data": {
                                        "properties": {
                                            "class": { "const": "CA_Bundle" }
                                        },
                                        "required": [ "class" ]
                                    }
                                }
                            },
                            "bigip": {
                                "title": "BIG-IP CA bundle",
                                "description": "Pathname of existing BIG-IP CA bundle",
                                "type": "string",
                                "format": "f5bigip"
                            }
                        },
                        "additionalProperties": false,
                        "minProperties": 1,
                        "maxProperties": 1,
                        "f5PostProcess": {
                            "tag": "bigComponent",
                            "data": ["query sys file ssl-cert"]
                        }
                    }
                },
                "ignoreExpired": {
                    "title": "Ignored expired",
                    "description": "If false (default) drop connections with expired server certificates",
                    "type": "boolean",
                    "default": false
                },
                "ignoreUntrusted": {
                    "title": "Ignored untrusted",
                    "description": "If false (default) drop connections with untrusted server certificates",
                    "type": "boolean",
                    "default": false
                },
                "sessionTickets": {
                    "title": "Session tickets",
                    "description": "If false (default) do not use rfc5077 session tickets",
                    "type": "boolean",
                    "default": false
                },
                "clientCertificate": {
                    "title": "Client certificate",
                    "description": "BIG-IP AS3 pointer to client Certificate declaration (optional)",
                    "type": "string",
                    "f5PostProcess": {
                        "tag": "pointer",
                        "data": {
                            "properties": {
                                "class": { "const": "Certificate" }
                            },
                            "required": [ "class" ]
                        }
                    }
                },
                "crlFile": {
                    "title": "Certificate Revocation List (CRL) File",
                    "description": "Specifies the name of a file containing a list of revoked client certificates",
                    "allOf": [
                        { "$ref": "#/definitions/Pointer_SSL_CRL_File" }
                    ]
                },
                "allowExpiredCRL": {
                    "title": "Allow Expired CRL",
                    "description": "Specifies if the CRL can be used even if it has expired",
                    "type": "boolean",
                    "default": false
                },
                "c3dCertificateAuthority": {
                    "title": "C3D Certificate Authority",
                    "description": "Pointer to a Certificate class which specifies the Certificate Authority values for C3D",
                    "type": "string",
                    "f5PostProcess": {
                        "tag": "pointer",
                        "data": {
                            "properties": {
                                "class": { "const": "Certificate" }
                            },
                            "required": [ "class" ]
                        }
                    }
                },
                "c3dCertificateExtensions": {
                    "title": "C3D Certificate Extensions",
                    "description": "Specifies the custom extension OID of the client certificates to be included in the generated certificates using SSL C3D",
                    "type": "array",
                    "items": {
                        "type": "string",
                        "enum": ["basic-constraints", "extended-key-usage", "key-usage", "subject-alternative-name"]
                    },
                    "default": [
                        "basic-constraints", "extended-key-usage", "key-usage", "subject-alternative-name"
                    ]
                },
                "c3dCertificateLifespan": {
                    "title": "C3D Certificate Lifespan",
                    "description": "Specifies the lifespan of the certificate generated using the SSL client certificate constrained delegation",
                    "type": "integer",
                    "maximum": 8760,
                    "minimum": 0,
                    "default": 24
                },
                "c3dEnabled": {
                    "title": "C3D Enabled",
                    "description": "Enables or disables SSL Client certificate constrained delegation (C3D). Using C3D eliminates the need for requiring users to provide credentials twice for certain authentication actions",
                    "type": "boolean",
                    "default": false
                },
                "forwardProxyEnabled": {
                    "title": "Forward Proxy Enabled",
                    "description": "Enables or disables (default) SSL forward proxy",
                    "type": "boolean",
                    "default": false
                },
                "forwardProxyBypassEnabled": {
                    "title": "Forward Proxy Bypass Enabled",
                    "description": "Enables or disables (default) SSL forward proxy bypass",
                    "type": "boolean",
                    "default": false
                },
                "ldapStartTLS": {
                    "title": "Server-LDAP Profile",
                    "description": "Creates a client LDAP profile with the specified activation mode STARTTLS.",
                    "type": "string",
                    "enum": [ "none", "allow", "require" ]
                },
                "insertEmptyFragmentsEnabled": {
                    "title": "Insert Empty Fragments Enabled",
                    "description": "Enables a countermeasure against an SSL 3.0/TLS 1.0 protocol vulnerability affecting CBC ciphers. These ciphers cannot be handled by certain broken SSL implementations.",
                    "type": "boolean",
                    "default": false
                },
                "singleUseDhEnabled": {
                    "title": "Single Use DH Enabled",
                    "description": "Creates a new key when using temporary/ephemeral DH parameters. This option must be used to prevent small subgroup attacks, when the DH parameters were not generated using strong primes (for example. when using DSA-parameters). If strong primes were used, it is not strictly necessary to generate a new DH key during each handshake, but F5 Networks recommends it. Enable the Single DH Use option whenever temporary or ephemeral DH parameters are used.",
                    "type": "boolean",
                    "default": false
                },
                "tls1_3Enabled": {
                    "title": "TLS 1.3",
                    "description": "Allow TLS 1.3 Ciphers. Note: tls1_3Enabled is only supported in tmos version 14.0+.",
                    "type": "boolean",
                    "default": false
                },
                "tls1_2Enabled": {
                    "title": "TLS 1.2",
                    "description": "Allow TLS 1.2 Ciphers.",
                    "type": "boolean",
                    "default": true
                },
                "tls1_1Enabled": {
                    "title": "TLS 1.1",
                    "description": "Allow TLS 1.1 Ciphers.",
                    "type": "boolean",
                    "default": true
                },
                "tls1_0Enabled": {
                    "title": "TLS 1.0",
                    "description": "Allow TLS 1.0 Ciphers.",
                    "type": "boolean",
                    "default": true
                },
                "renegotiationEnabled": {
                    "title": "Renegotiation",
                    "description": "Controls on a per-connection basis how the system responds to mid-stream SSL reconnection requests.",
                    "type": "boolean",
                    "default": true
                },
                "retainCertificateEnabled": {
                    "title": "Retain Certificate",
                    "description": "When enabled, server certificate is retained in SSL session.",
                    "type": "boolean",
                    "default": true
                },
                "sslEnabled": {
                    "title": "SSL",
                    "description": "Allow SSL protocol",
                    "type": "boolean",
                    "default": true
                },
                "ssl3Enabled": {
                    "title": "SSL v3",
                    "description": "Allow SSL v3 protocol",
                    "type": "boolean",
                    "default": true
                },
                "proxySslEnabled": {
                    "title": "Proxy SSL Enabled",
                    "description": "When enabled, further modification of application traffic within an SSL tunnel is allowed while still allowing the server to perform necessary authorization, authentication, and auditing steps. Requires a corresponding TLS_Server with this enabled to perform transparent SSL decryption.",
                    "type": "boolean",
                    "default": false
                },
                "proxySslPassthroughEnabled": {
                    "title": "Proxy SSL Passthrough Enabled",
                    "description": "When enabled, it allows Proxy SSL to passthrough the traffic when ciphersuite negotiated between the client and server is not supported. Requires a corresponding TLS_Server with this enabled to perform transparent SSL decryption.",
                    "type": "boolean",
                    "default": false
                },
                "secureRenegotiation": {
                    "title": "Secure Renegotiation",
                    "description": "Specifies the secure renegotiation mode. When set to require, any connection to an unpatched server will be aborted. For TLS_Client, require and require-strict are the same. When set to request, connections to unpatched servers will be permitted. Setting to request is not recommended as it is subject to active man-in-the-middle attacks.",
                    "type": "string",
                    "enum": [ "request", "require", "require-strict" ],
                    "default": "require-strict"
                },
                "uncleanShutdownEnabled": {
                    "title": "Unclean Shutdown Enabled",
                    "description": "When enabled, the profile performs unclean shutdowns of all SSL connections, which means the underlying TCP connections are closed without exchanging the required SSL shutdown alerts.",
                    "type": "boolean",
                    "default": true
                },
                "dtlsEnabled": {
                    "title": "DTLS Enabled",
                    "description": "Allows the DTLS protocol.",
                    "type": "boolean",
                    "default": true
                },
                "dtls1_2Enabled": {
                    "title": "DTLS1.2 Enabled",
                    "description": "Allows the DTLS 1.2 protocol.",
                    "type": "boolean",
                    "default": true
                },
                "dataZeroRoundTripTime": {
                    "title": "Data Zero Round Trip Time",
                    "description": "Specifies if TLSv1.3 should send 0-RTT early data when available.",
                    "type": "boolean",
                    "default": false
                },
                "renegotiatePeriod": {
                    "title": "Renegotiate Period",
                    "description": "Specifies the number of seconds from the initial connect time after which the system renegotiates an SSL session. The default value is indefinite, which means that you do not want the system to renegotiate SSL sessions.",
                    "oneOf": [
                        {
                            "type": "integer",
                            "minimum": 0,
                            "maximum": 4294967295
                        },
                        {
                            "type": "string",
                            "const": "indefinite"
                        }
                    ],
                    "default": "indefinite"
                },
                "renegotiateSize": {
                    "title": "Renegotiate Size",
                    "description": "Specifies a throughput size, in megabytes, of SSL renegotiation. This option forces the traffic management system to renegotiate an SSL session based on the size, in megabytes, of application data that is transmitted over the secure channel. The default value is indefinite, which specifies that you do not want a throughput size.",
                    "oneOf": [
                        {
                            "type": "integer",
                            "minimum": 0,
                            "maximum": 4294967295
                        },
                        {
                            "type": "string",
                            "const": "indefinite"
                        }
                    ],
                    "default": "indefinite"
                },
                "sslSignHash": {
                    "title": "SSL Sign Hash",
                    "description": "Specifies SSL sign hash algorithm which is used to sign and verify SSL Server Key Exchange and Certificate Verify messages for the specified SSL profiles.",
                    "type": "string",
                    "enum": [
                        "any",
                        "sha1",
                        "sha256",
                        "sha384"
                    ],
                    "default": "any"
                },
                "handshakeTimeout": {
                    "title": "Handshake Timeout",
                    "description": "Specifies the handshake timeout in seconds.",
                    "oneOf": [
                        {
                            "type": "integer",
                            "minimum": 1,
                            "maximum": 4294967295
                        },
                        {
                            "type": "string",
                            "const": "indefinite"
                        }
                    ],
                    "default": 10
                }
            },
            "allOf": [
                {
                    "if": {
                        "required": [
                            "ciphers"
                        ]
                    },
                    "then": {
                        "not": {
                            "required": [
                                "cipherGroup"
                            ]
                        }
                    }
                },
                {
                    "if": {
                        "not": {
                            "required": [
                                "ciphers",
                                "cipherGroup"
                            ]
                        }
                    },
                    "then": {
                        "properties": {
                            "ciphers": {
                                "default": "DEFAULT"
                            }
                        }
                    }
                }
            ],
            "additionalProperties": false,
            "required": [ "class" ]
        },

        "Sender_Tag_Mapping": {
            "title": "Sender and Tag Data Group Mapping",
            "description": "Establishes a mapping between a sender value and data group containing tag substitution values",
            "type": "object",

            "properties": {
                "senderId": {
                    "title": "Sender ID",
                    "description": "Specifies sender ID value",
                    "type": "string"
                },
                "tagDataGroup": {
                    "description": "Specifies tag substitution data group",
                    "type": "object",
                    "properties": {
                        "use": {
                            "title": "Use",
                            "description": "BIG-IP AS3 pointer to data group if any (declared separately)",
                            "type": "string",
                            "minLength": 1,
                            "f5PostProcess": {
                                "tag": "pointer",
                                "data": {
                                    "properties": {
                                        "class": { "const": "Data_Group" }
                                    },
                                    "required": [ "class" ]
                                }
                            }
                        },
                        "bigip": {
                            "title": "BIG-IP data group",
                            "description": "Pathname of existing BIG-IP data group",
                            "type": "string",
                            "format": "f5bigip"
                        }
                    },

                    "dependencies": {
                        "bigip": {
                            "properties": {
                                "isExternal": {
                                    "title": "External data group",
                                    "description": "Toggles whether existing data group is internal or external",
                                    "type": "boolean",
                                    "default": false
                                }
                            }
                        }
                    },

                    "if": { "properties": { "isExternal" : { "const": true } } },
                    "then": {
                        "f5PostProcess": {
                            "tag": "bigComponent",
                            "data": ["query ltm data-group external"]
                        }
                    },
                    "else": {
                        "f5PostProcess": {
                            "tag": "bigComponent",
                            "data": ["query ltm data-group internal"]
                        }
                    },
                    "minProperties": 1,
                    "maxProperties": 2
                }
            },
            "additionalProperties": false,
            "required": [ "senderId", "tagDataGroup" ]
        },

        "FIX_Profile": {
            "title": "FIX_Profile",
            "type": "object",
            "description": "Configures a Financial Information eXchange Protocol (FIX) profile",

            "properties": {
                "class": {
                    "title": "Class",
                    "type": "string",
                    "const": "FIX_Profile"
                },
                "label": { "$ref": "#/definitions/Label" },
                "remark": { "$ref": "#/definitions/Remark" },

                "parentProfile": {
                    "description": "Specifies the name of the profile object to inherit the settings from",
                    "allOf": [
                        { "$ref": "#/definitions/Pointer_FIX_Profile" }
                    ],
                    "default": { "bigip": "/Common/fix" }
                },
                "errorAction": {
                    "title": "Error Action",
                    "description": "Specifies the error handling method",
                    "type": "string",
                    "enum": [ "dont-forward", "drop-connection" ],
                    "default": "dont-forward"
                },
                "fullLogonParsingEnabled": {
                    "title": " Fully Parse Logon Message",
                    "description": "Enables or disables logon message as always fully parsed. Other messages are parsed according to the configuration of Quick Parsing",
                    "type": "boolean",
                    "default": true
                },
                "messageLogPublisher": {
                    "title": "Message Log Publisher",
                    "description": "Specifies the publisher for message logging",
                    "allOf": [ { "$ref": "#/definitions/Pointer_Log_Publisher" } ]
                },
                "reportLogPublisher": {
                    "description": "Specifies the publisher for error messages and status reports",
                    "allOf": [ { "$ref": "#/definitions/Pointer_Log_Publisher" } ]
                },
                "quickParsingEnabled": {
                    "title": "Quick Parsing",
                    "description": "Enables or disables quick parsing which parses the basic standard fields and validates message length and checksum",
                    "type": "boolean",
                    "default": false
                },
                "responseParsingEnabled": {
                    "title": "Response Parsing",
                    "description": "Enables or disables response parsing which parses the messages from the FIX server. Applies the same parser configuration and error handling at server side as at client side. If not enabled, server side messages are directly passed through",
                    "type": "boolean",
                    "default": false
                },
                "statisticsSampleInterval": {
                    "title": "Statistics Sample Interval",
                    "description": "Specifies the sample interval of the message rate in seconds",
                    "type": "integer",
                    "default": 20,
                    "minimum": 10,
                    "maximum": 4294967295
                },
                "senderTagMappingList": {
                    "title": "Sender and Tag Substitution Mapping",
                    "description": "Specifies the mappings between sender ID and tag substitution data group.",
                    "type": "array",
                    "items": { "$ref": "#/definitions/Sender_Tag_Mapping" }
                }
            },
            "additionalProperties": false,
            "required": [ "class" ]
        },

        "RTSP_Profile": {
            "title": "RTSP_Profile",
            "type": "object",
            "description": "Real Time Streaming Protocol Profile",

            "properties": {
                "class": {
                    "title": "Class",
                    "type": "string",
                    "const": "RTSP_Profile"
                },
                "label": { "$ref": "#/definitions/Label" },
                "remark": { "$ref": "#/definitions/Remark" },

                "idleTimeout": {
                    "title": "Idle Timeout",
                    "description": "The number of seconds that a Real-time Transport Protocol (RTP) connection is idle before the connection is eligible for deletion",
                    "if": { "type": "integer" },
                    "then": {
                        "type": "integer",
                        "minimum": 0,
                        "maximum": 4294967295
                    },
                    "else": {
                        "type": "string",
                        "enum": [
                            "indefinite",
                            "immediate"
                        ]
                    },
                    "default": 300
                },
                "maxHeaderSize": {
                    "title": "Maximum Header Size",
                    "description": "The largest RTSP request or response header, in bytes, that the RTSP filter accepts before dropping the connection",
                    "type": "integer",
                    "default": 4096,
                    "minimum": 0,
                    "maximum": 4294967295
                },
                "maxQueuedData": {
                    "title": "Maximum Queued Data",
                    "description": "The maximum amount of data, in bytes, that the RTSP filter buffers before dropping the connection",
                    "type": "integer",
                    "default": 32768,
                    "minimum": 0,
                    "maximum": 4294967295
                },
                "unicastRedirect": {
                    "title": "Unicast Redirect",
                    "description": "When enabled specifies that the client can select the destination port for the streamed data. The destination address for the data is the source of the request.",
                    "type": "boolean",
                    "default": false
                },
                "multicastRedirect": {
                    "title": "Multicast Redirect",
                    "description": "When enabled, if you are using multicast streams, specifies that the client has permission to supply a different destination IP address for the streamed data",
                    "type": "boolean",
                    "default": false
                },
                "sessionReconnect": {
                    "title": "Session Reconnect",
                    "description": "When enabled specifies that the system persists a resumed control connection to the correct server. Typical clients do not support this behavior.",
                    "type": "boolean",
                    "default": false
                },
                "realHTTPPersistence": {
                    "title": "Real HTTP Persistence",
                    "description": "When enabled specifies that the system automatically persists Real Networks-tunneled RTSP data over HTTP, which is over the RTSP port. When disabled, a user can override the default behavior with an iRule.",
                    "type": "boolean",
                    "default": true
                },
                "checkSource": {
                    "title": "Check Source",
                    "description": "When true the system uses the source attribute in the transport header to establish the target address of the RTP stream, and before the response is forwarded to the client, updates the value of the source attribute to be the virtual address of the BIG-IP system. When false the system does not change the source attribute.",
                    "type": "boolean",
                    "default": true
                },
                "proxy": {
                    "title": "Proxy",
                    "description": "Specifies whether the RTSP profile is associated with an RTSP proxy configuration",
                    "type": "string",
                    "enum": [ "external", "internal", "none" ],
                    "default": "none"
                },
                "proxyHeader": {
                    "title": "Proxy Header",
                    "description": "When set, specifies the name of the header in the RTSP proxy configuration that is passed from the client-side virtual server to the server-side virtual server. Note that the name of the header must begin with X-. To use the proxyHeader option, you must specify a value for the proxy option. Note that the system removes this header from the request prior to sending the request to the server for processing.",
                    "type": "string"
                },
                "RTPPort": {
                    "title": "RTP Port",
                    "description": "The number of the port to use for the RTP service",
                    "type": "integer",
                    "default": 0,
                    "minimum": 0,
                    "maximum": 65535
                },
                "RTCPPort": {
                    "title": "RTCP Port",
                    "description": "The number of the port to use for the Real Time Control Protocol (RTCP) service. RTCP allows monitoring of real-time data delivery.",
                    "type": "integer",
                    "default": 0,
                    "minimum": 0,
                    "maximum": 65535
                },
                "algLogProfile": {
                    "description": "ALG log profile pointer",
                    "allOf": [
                        {
                            "f5PostProcess": {
                                "tag": "modules",
                                "data": ["cgnat"]
                            }
                        },
                        {
                            "$ref": "#/definitions/Pointer_ALG_Log_Profile"
                        }
                    ]
                },
                "logPublisher": {
                    "description": "Log publisher pointer",
                    "allOf": [
                        {
                            "f5PostProcess": {
                                "tag": "modules",
                                "data": ["cgnat"]
                            }
                        },
                        {
                            "$ref": "#/definitions/Pointer_Log_Publisher"
                        }
                    ]
                }
            },
            "additionalProperties": false,
            "required": [ "class" ],
            "dependencies": {
                "algLogProfile": {
                    "required": ["logPublisher"]
                },
                "logPublisher": {
                    "required": ["algLogProfile"]
                }
            }
        },

        "SIP_Profile": {
            "title": "SIP_Profile",
            "type": "object",
            "description": "Configures a profile you can use to manage Session Initiation Protocol (SIP) traffic.",

            "properties": {
                "class": {
                    "title": "Class",
                    "type": "string",
                    "const": "SIP_Profile"
                },
                "label": { "$ref": "#/definitions/Label" },
                "remark": { "$ref": "#/definitions/Remark" }
            },
            "additionalProperties": false,
            "required": [ "class" ]
        },

        "Statistics_Profile": {
            "title": "Statistics Profile",
            "type": "object",
            "description": "User-defined statistics fields. This object assigns field names for up to 32 fields. You can then use these field names from an iRule to record values.",

            "patternProperties": {
                "^field(3[0-2]|[1-2][0-9]|[1-9])$": {
                    "title": "Field Name",
                    "description": "This regular expression represents 32 field properties named 'field1' through 'field32'.",
                    "type": "string"
                }
            },

            "properties": {
                "class": {
                    "title": "Class",
                    "type": "string",
                    "const": "Statistics_Profile"
                },
                "label": { "$ref": "#/definitions/Label" },
                "remark": { "$ref": "#/definitions/Remark" }
            },

            "additionalProperties": false,
            "required": [ "class" ]
        },

        "TFTP_Profile": {
            "title": "TFTP_Profile",
            "type": "object",
            "description": "Trivial File Transer Protocol (TFTP) profile",

            "properties": {
                "class": {
                    "title": "Class",
                    "type": "string",
                    "const": "TFTP_Profile"
                },
                "label": { "$ref": "#/definitions/Label" },
                "remark": { "$ref": "#/definitions/Remark" },
                "idleTimeout": {
                    "description": "Specifies an idle timeout in seconds. This setting specifies the number of seconds that a connection is idle before the connection is eligible for deletion.",
                    "if": { "type": "integer" },
                    "then": {
                        "type": "integer",
                        "minimum": 0,
                        "maximum": 4294967295
                    },
                    "else": {
                        "type": "string",
                        "const": "indefinite"
                    },
                    "default": 30
                },
                "algLogProfile": {
                    "description": "ALG log profile pointer",
                    "allOf": [
                        {
                            "f5PostProcess": {
                                "tag": "modules",
                                "data": ["cgnat"]
                            }
                        },
                        {
                            "$ref": "#/definitions/Pointer_ALG_Log_Profile"
                        }
                    ]
                },
                "logPublisher": {
                    "description": "Log publisher pointer",
                    "allOf": [
                        {
                            "f5PostProcess": {
                                "tag": "modules",
                                "data": ["cgnat"]
                            }
                        },
                        {
                            "$ref": "#/definitions/Pointer_Log_Publisher"
                        }
                    ]
                }
            },
            "additionalProperties": false,
            "required": [ "class" ],
            "dependencies": {
                "algLogProfile": {
                    "required": ["logPublisher"]
                },
                "logPublisher": {
                    "required": ["algLogProfile"]
                }
            }
        },

        "FTP_Profile": {
            "title": "FTP_Profile",
            "type": "object",
            "description": "File Transfer Protocol (FTP) profile",

            "properties": {
                "class": {
                    "title": "Class",
                    "type": "string",
                    "const": "FTP_Profile"
                },
                "label": { "$ref": "#/definitions/Label" },
                "remark": { "$ref": "#/definitions/Remark" },
                "port": {
                    "description": "Specifies a service for the data channel port used for this profile",
                    "type": "integer",
                    "default": 20,
                    "minimum": 0,
                    "maximum": 65535
                },
                "ftpsMode": {
                    "description": "Specifies the policy for explicit FTPS negotiation on FTP command channel",
                    "type": "string",
                    "enum": ["disallow", "allow", "require"],
                    "default": "disallow"
                },
                "enforceTlsSessionReuseEnabled": {
                    "description": "Enforce data connection to reuse TLS session",
                    "type": "boolean",
                    "default": false,
                    "f5PostProcess": {
                        "tag": "minVersion",
                        "data": "14.0"
                    }
                },
                "activeModeEnabled": {
                    "description": "Specifies if the profile should allow FTP active transfer mode",
                    "type": "boolean",
                    "default": true,
                    "f5PostProcess": {
                        "tag": "minVersion",
                        "data": "14.0"
                    }
                },
                "securityEnabled": {
                    "description": "Specifies whether to enable or disable secure FTP traffic for the BIG-IP Application Security Manager",
                    "type": "boolean",
                    "default": false
                },
                "translateExtendedEnabled": {
                    "description": "Specifies if the profile should automatically translate RFC2428 extended requests EPSV and EPRT to PASV and PORT when communicating with IPv4servers",
                    "type": "boolean",
                    "default": true
                },
                "inheritParentProfileEnabled": {
                    "description": "Specifies if the FTP data channel should inherit the TCP profile used by the control channel",
                    "type": "boolean",
                    "default": false
                },
                "algLogProfile": {
                    "description": "ALG log profile pointer",
                    "allOf": [
                        {
                            "f5PostProcess": {
                                "tag": "modules",
                                "data": ["cgnat"]
                            }
                        },
                        {
                            "$ref": "#/definitions/Pointer_ALG_Log_Profile"
                        }
                    ]
                },
                "logPublisher": {
                    "description": "Log publisher pointer",
                    "allOf": [
                        {
                            "f5PostProcess": {
                                "tag": "modules",
                                "data": ["cgnat"]
                            }
                        },
                        {
                            "$ref": "#/definitions/Pointer_Log_Publisher"
                        }
                    ]
                }
            },
            "additionalProperties": false,
            "required": [ "class" ],
            "dependencies": {
                "algLogProfile": {
                    "required": ["logPublisher"]
                },
                "logPublisher": {
                    "required": ["algLogProfile"]
                }
            }
        },

        "HTML_Rule": {
            "title": "HTML_Rule",
            "type": "object",
            "description": "HTML Rule with configurable options",

            "properties": {
                "class": {
                    "title": "Class",
                    "type": "string",
                    "const": "HTML_Rule"
                },
                "label": { "$ref": "#/definitions/Label" },
                "remark": { "$ref": "#/definitions/Remark" },
                "ruleType": {
                    "title": "Rule type",
                    "description": "Type of rule",
                    "type": "string",
                    "enum": [
                        "comment-raise-event",
                        "comment-remove",
                        "tag-append-html",
                        "tag-prepend-html",
                        "tag-raise-event",
                        "tag-remove",
                        "tag-remove-attribute"
                    ]
                }
            },

            "allOf": [
                {
                    "if": { "properties": { "ruleType": { "const": "tag-append-html" } } },
                    "then": { "$ref": "#/definitions/HTML_Rule_TagAppendHTML" }
                },
                {
                    "if": { "properties": { "ruleType": { "const": "tag-prepend-html" } } },
                    "then": { "$ref": "#/definitions/HTML_Rule_TagPrependHTML" }
                },
                {
                    "if": { "properties": { "ruleType": { "const": "tag-raise-event" } } },
                    "then": { "$ref": "#/definitions/HTML_Rule_TagRaiseEvent" }
                },
                {
                    "if": { "properties": { "ruleType": { "const": "tag-remove" } } },
                    "then": { "$ref": "#/definitions/HTML_Rule_TagRemove" }
                },
                {
                    "if": { "properties": { "ruleType": { "const": "tag-remove-attribute" } } },
                    "then": { "$ref": "#/definitions/HTML_Rule_TagRemoveAttribute" }
                }
            ],

            "required": [ "class", "ruleType" ]
        },

        "HTML_Rule_Match_Attribute_Optional": {
            "title": "HTML_Rule_Match_Attribute_Optional",
            "description": "Matches on the specified tag name, attribute name, and attribute value. Attribute name and value are optional.",
            "type": "object",

            "properties": {
                "match": {
                    "title": "Match",
                    "description": "Properties the rule is to match",
                    "type": "object",
                    "properties": {
                        "attributeName": {
                            "title": "Attribute Name",
                            "description": "Name of attribute",
                            "type": "string"
                        },
                        "attributeValue": {
                            "title": "Attribute Value",
                            "description": "Value of attribute",
                            "type": "string"
                        },
                        "tagName": {
                            "title": "Tag Name",
                            "description": "Name of tag",
                            "type": "string"
                        }
                    },
                    "dependencies": {
                        "attributeValue": {
                            "required": [ "attributeName" ]
                        }
                    },
                    "required": [ "tagName" ]
                }
            },

            "required": [ "match" ]
        },

        "HTML_Rule_Match_Attribute_Required": {
            "title": "HTML_Rule_Match_Attribute_Required",
            "description": "Matches on the specified tag name, attribute name, and attribute value. Attribute name and value are required.",
            "type": "object",

            "properties": {
                "match": {
                    "title": "Match",
                    "description": "Properties the rule is to match",
                    "type": "object",
                    "properties": {
                        "attributeName": {
                            "title": "Attribute Name",
                            "description": "Name of attribute",
                            "type": "string"
                        },
                        "attributeValue": {
                            "title": "Attribute Value",
                            "description": "Value of attribute",
                            "type": "string"
                        },
                        "tagName": {
                            "title": "Tag Name",
                            "description": "Name of tag",
                            "type": "string"
                        }
                    },
                    "required": [ "tagName", "attributeName", "attributeValue" ]
                }
            },

            "required": [ "match" ]
        },

        "HTML_Rule_TagAppendHTML": {
            "title": "Append HTML HTML_Rule",
            "description": "Matches on the specified tag name and optional attribute name and attribute value, and then appends the specified HTML content to the tag delimiter.",
            "type": "object",

            "properties": {
                "content": {
                    "title": "Content",
                    "description": "HTML content to append to tag delimiter",
                    "type": "string"
                }
            },

            "allOf": [{ "$ref": "#/definitions/HTML_Rule_Match_Attribute_Optional" }],
            "required": [ "content" ]
        },

        "HTML_Rule_TagPrependHTML": {
            "title": "HTML_Rule_TagPrependHTML",
            "description": "Matches on the specified tag name and optional attribute name and attribute value, and then prepends the specified HTML content to the tag delimiter.",
            "type": "object",

            "properties": {
                "content": {
                    "title": "Content",
                    "description": "HTML content to prepend to tag delimiter",
                    "type": "string"
                }
            },

            "allOf": [{ "$ref": "#/definitions/HTML_Rule_Match_Attribute_Optional" }],
            "required": [ "content" ]
        },

        "HTML_Rule_TagRaiseEvent": {
            "title": "HTML_Rule_TagRaiseEvent",
            "description": "Matches on the specified tag name and optional attribute name and attribute value, and then raises an event.",
            "type": "object",

            "allOf": [{ "$ref": "#/definitions/HTML_Rule_Match_Attribute_Optional" }]
        },

        "HTML_Rule_TagRemove": {
            "title": "HTML_Rule_TagRemove",
            "description": "Matches on the specified tag name and optional attribute name and attribute value, and then removes the tag.",
            "type": "object",

            "allOf": [{ "$ref": "#/definitions/HTML_Rule_Match_Attribute_Optional" }]
        },

        "HTML_Rule_TagRemoveAttribute": {
            "title": "Append HTML HTML_Rule",
            "description": "Matches on the specified tag name, attribute name, and attribute value, and then removes a specified attribute. Tag name, attribute name, and value are required.",
            "type": "object",

            "properties": {
                "attributeName": {
                    "title": "Attriute Name",
                    "description": "Name of the attribute to be removed",
                    "type": "string"
                }
            },

            "allOf": [{ "$ref": "#/definitions/HTML_Rule_Match_Attribute_Required" }],
            "required": [ "attributeName" ]
        },

        "HTML_Profile": {
            "title": "HTML_Profile",
            "type": "object",
            "description": "HTML profile with configurable options",

            "properties": {
                "class": {
                    "title": "Class",
                    "type": "string",
                    "const": "HTML_Profile"
                },
                "label": { "$ref": "#/definitions/Label" },
                "remark": { "$ref": "#/definitions/Remark" },

                "contentDetectionEnabled": {
                    "title": "Content Detection Enabled",
                    "description": "Scans initial HTTP payload to look for HTML signatures and enables HTML profile if HTML-like patterns are detected",
                    "type": "boolean",
                    "default": false
                },
                "contentSelection": {
                    "title": "Content Selection",
                    "description": "Matches content-type from response header against a list of the content-types and enables HTML profile if a match is found",
                    "type": "array",
                    "items": {
                        "title": "Content Type",
                        "type": "string"
                    },
                    "default": [
                        "text/html",
                        "text/xhtml"
                    ],
                    "uniqueItems": true
                },
                "rules": {
                    "title": "HTML Rules",
                    "description": "HTML Rules followed by the profile",
                    "type": "array",
                    "items": {
                        "$ref": "#/definitions/Pointer_HTML_Rule"
                    }
                }
            },
            "required": [ "class" ],
            "additionalProperties": false
        },

        "WebSocket_Profile": {
            "title": "WebSocket_Profile",
            "type": "object",
            "description": "WebSocket profile with configurable options",

            "properties": {
                "class": {
                    "title": "Class",
                    "type": "string",
                    "const": "WebSocket_Profile"
                },

                "label": { "$ref": "#/definitions/Label" },
                "remark": { "$ref": "#/definitions/Remark" },

                "masking": {
                    "title": "Masking",
                    "description": "Specifies the masking operation for WebSocket frames",
                    "type": "string",
                    "enum": [ "preserve", "unmask", "remask", "selective"],
                    "default": "selective"
                },

                "compressMode": {
                    "title": "Compress Mode",
                    "description": "Available when TMOS version is 16.1 or newer. Specifies the mode that controls what compression operations are performed. Setting 'masking' to 'preserve' and 'compressMode' to 'typed' will not be allowed because it results in an invalid configuration.",
                    "type": "string",
                    "enum": [ "preserved", "typed"],
                    "default": "preserved"
                },
                "compression": {
                    "title": "Compression",
                    "description": "Available when TMOS version is 16.1 or newer and used when compressMode is 'typed'. Specifies whether compress will be negotiated with the endpoint.",
                    "type": "boolean",
                    "default": true
                },
                "maximumWindowSize": {
                    "title": "Maximum Window Size",
                    "description": "Available when TMOS version is 16.1 or newer and used when compressMode is 'typed'. Specifies the maximum sliding window for compression negotiated with the endpoint.",
                    "type": "integer",
                    "minimum": 8,
                    "maximum": 15,
                    "default": 10
                },
                "noDelay": {
                    "title": "No Delay",
                    "description": "Available when TMOS version is 16.1 or newer and used when compressMode is 'typed'. Specifies whether data should be buffered for efficient compression, or compressed without delay.",
                    "type": "boolean",
                    "default": true
                }
            },
            "additionalProperties": false,

            "allOf": [
                {
                    "if": {
                        "properties": { "masking": { "const": "preserve" } },
                        "required": ["masking"]
                    },
                    "then": {
                        "properties": { "compressMode": { "not": {"const": "typed"}}},
                        "required": ["compressMode"]
                    }
                }
            ]
        },

        "Multiplex_Profile": {
            "title": "Multiplex_Profile",
            "type": "object",
            "description": "Multiplex (OneConnect) profile with configurable options",

            "properties": {
                "class": {
                    "title": "Class",
                    "type": "string",
                    "const": "Multiplex_Profile"
                },
                "label": { "$ref": "#/definitions/Label" },
                "remark": { "$ref": "#/definitions/Remark" },

                "sourceMask": {
                    "title": "Source Address Mask",
                    "description": "Idle connection re-use applies to connections whose source address matches this mask",
                    "type": "string",
                    "format": "f5ip"
                },
                "maxConnections": {
                    "title": "Maximum Connections",
                    "description": "Specifies the maximum number of connections that the system holds in the connection reuse pool.",
                    "type": "integer",
                    "minimum": 0,
                    "default": 10000
                },
                "maxConnectionAge": {
                    "title": "Maximum Connection Age",
                    "description": "Specifies the maximum age, in number of seconds, of a connection in the connection reuse pool.",
                    "type": "integer",
                    "minimum": 0,
                    "default": 86400
                },
                "maxConnectionReuse": {
                    "title": "Maximum Connection Reuse",
                    "description": "Specifies the maximum number of times that a server connection can be reused.",
                    "type": "integer",
                    "minimum": 0,
                    "default": 1000
                },
                "idleTimeoutOverride": {
                    "title": "Idle Timeout Override",
                    "description": "Specifies the number of seconds that a connection is idle before the connection flow is eligible for deletion.",
                    "type": "integer",
                    "minimum": 0,
                    "default": 0
                },
                "connectionLimitEnforcement": {
                    "title": "Connection Limit Enforcement",
                    "description": "When the limit is 'none', simultaneous in-flight requests and responses over TCP connections to a pool member are counted toward the limit. When the limit is 'idle', idle connections will be dropped as the TCP connection limit is reached. When the limit is 'strict', idle connections will prevent new TCP connections from being made until they expire (not recommended).",
                    "type": "string",
                    "enum": [ "none", "idle", "strict" ],
                    "default": "none"
                },
                "sharePools": {
                    "title": "Share Pools",
                    "description": "Indicates that TCP connections for the current pool may be shared among similar virtual servers using the same pool.",
                    "type": "boolean",
                    "default": false
                }
            },
            "additionalProperties": false,
            "required": [ "class" ]
        },

        "SOCKS_Profile": {
            "title": "SOCKS_Profile",
            "description": "Configures a SOCKS (Socket Secure) profile",
            "type": "object",

            "properties": {
                "class": {
                    "title": "Class",
                    "type": "string",
                    "const": "SOCKS_Profile"
                },
                "label": { "$ref": "#/definitions/Label" },
                "remark": { "$ref": "#/definitions/Remark" },

                "protocolVersions": {
                    "description": "Specifies the SOCKS protocol versions that are supported",
                    "type": "array",
                    "items": {
                        "type": "string",
                        "enum": [
                            "socks4",
                            "socks4a",
                            "socks5"
                        ]
                    },
                    "default": [
                        "socks4",
                        "socks4a",
                        "socks5"
                    ],
                    "minItems": 1,
                    "uniqueItems": true
                },
                "resolver": {
                    "title": "DNS resolver",
                    "description": "BIG-IP AS3 pointer to DNS resolver used to resolve hostnames in connect requests",
                    "type": "object",
                    "properties": {
                        "bigip": {
                            "title": "BIG-IP resolver",
                            "description": "Pathname of existing BIG-IP net DNS resolver",
                            "type": "string",
                            "format": "f5bigip"
                        }
                    },
                    "additionalProperties": false,
                    "required": [ "bigip" ],
                    "f5PostProcess": {
                        "tag": "bigComponent",
                        "data": ["query net dns-resolver"]
                    }
                },
                "ipv6First": {
                    "title": "IPv6 first priority",
                    "description": "Specifies the relative order of IPv4 and IPv6 DNS resolutions for URIs. If false (default), then the system performs IPv4 lookup before IPv6.",
                    "type": "boolean",
                    "default": false
                },
                "routeDomain": {
                    "description": "The route domain that will be used for outbound connect requests",
                    "oneOf": [
                      {
                        "type": "integer",
                        "minimum": 0,
                        "maximum": 65534
                      },
                      {
                        "type": "string"
                      }
                    ],
                    "default": 0
                },
                "tunnelName": {
                    "title": "Tunnel name",
                    "description": "Name of tunnel used for outbound connect requests",
                    "type": "string",
                    "minLength": 1,
                    "maxLength": 63,
                    "default": "socks-tunnel",
                    "f5PostProcess": {
                        "tag": "bigComponent",
                        "data": ["query net tunnels tunnel"]
                    }
                },
                "defaultConnectAction": {
                    "title": "Default Connect Action",
                    "description": "Specifies the behavior of the proxy service for connect requests. If set to 'deny', connect requests will only be honored if there is another virtual server listening for the requested outbound connection. If set to 'allow' outbound connection will be made ragardless of other virtual servers.",
                    "type": "string",
                    "enum": [ "deny", "allow" ],
                    "default": "deny"
                }
            },
            "additionalProperties": false,
            "required": [ "class", "resolver" ]
        },

        "TCP_Profile": {
            "title": "TCP_Profile",
            "description": "Configures a Transmission Control Protocol (TCP) profile",
            "type": "object",
            "$comment": "Configures TCP settings. When deployed on BIG-IP, defaults match f5-tcp-progressive.",

            "properties": {
                "class": {
                    "title": "Class",
                    "type": "string",
                    "const": "TCP_Profile"
                },
                "label": { "$ref": "#/definitions/Label" },
                "remark": { "$ref": "#/definitions/Remark" },

                "abc": {
                    "title": "Appropriate Byte Counting",
                    "description": "If true (default), BIG-IP AS3 adjusts the congestion window per rfc3465",
                    "type": "boolean",
                    "default": true
                },
                "ackOnPush": {
                    "title": "ACK on PSH",
                    "description": "If true (default), the system immediately acknowledges segments with the PSH flag set",
                    "type": "boolean",
                    "default": true
                },
                "autoProxyBufferSize": {
                    "title": "Automatic proxy-buffer size",
                    "description": "If true (default), BIG-IP AS3 adjusts the proxy buffer size automatically to optimize throughput",
                    "type": "boolean",
                    "default": true
                },
                "autoReceiveWindowSize": {
                    "title": "Automatic receive-window size",
                    "description": "If true (default), BIG-IP AS3 adjusts the receive window size automatically to optimize throughput",
                    "type": "boolean",
                    "default": true
                },
                "autoSendBufferSize": {
                    "title": "Automatic send-buffer size",
                    "description": "If true (default), BIG-IP AS3 adjusts the send buffer size automatically to optimize throughput",
                    "type": "boolean",
                    "default": true
                },
                "closeWaitTimeout": {
                    "title": "Close-wait timeout",
                    "description": "Number of seconds (default 5) connection will remain in LAST-ACK state before exiting.  Value -1 means indefinite, limited by maximum retransmission timeout",
                    "type": "integer",
                    "minimum": -1,
                    "maximum": 3600,
                    "default": 5
                },
                "congestionControl": {
                    "title": "Congestion-control algorithm",
                    "description": "Selects TCP congestion-control algorithm (default 'woodside'). The bbr option is available on BIGIP 14.1 and above.",
                    "type": "string",
                    "enum": [
                        "bbr", "cdg", "chd", "cubic", "high-speed",
                        "illinois", "new-reno", "none", "reno",
                        "scalable", "vegas", "westwood", "woodside"
                    ],
                    "default": "woodside"
                },
                "congestionMetricsCache": {
                    "title": "Congestion metrics cache",
                    "description": "If true (default), the system may cache congestion metrics to inform the congestion control algorithm",
                    "type": "boolean",
                    "default": true
                },
                "congestionMetricsCacheTimeout": {
                    "title": "Congestion metrics cache timeout",
                    "description": "Number of seconds for which entries in the congestion metrics cache are valid (default 0 means use system default)",
                    "type": "integer",
                    "minimum": 0,
                    "maximum": 1000,
                    "default": 0
                },
                "deferredAccept": {
                    "title": "Deferred accept",
                    "description": "If true, ADC will defer allocating resources to a connection until some payload data has arrived from the client (default false).  This may help minimize the impact of certain DoS attacks but adds undesirable latency under normal conditions.  Note:  'deferredAccept' is incompatible with server-speaks-first application protocols",
                    "type": "boolean",
                    "default": false
                },
                "delayedAcks": {
                    "title": "Delayed ACKs",
                    "description": "If true (default), the system may coalesce multiple adjacent ACK responses",
                    "type": "boolean",
                    "default": true
                },
                "delayWindowControl": {
                    "title": "Delay-window control",
                    "description": "If true, BIG-IP AS3 uses queueing delay as well as packet loss to estimate congestion (default false)",
                    "type": "boolean",
                    "default": false
                },
                "dsack": {
                    "title": "Use D-SACK",
                    "description": "If true, BIG-IP AS3 uses rfc2883 duplicate selective-acknowledgements extension (default false).  Do not enable this option unless you are certain all peers support D-SACK",
                    "type": "boolean",
                    "default": false
                },
                "earlyRetransmit": {
                    "title": "Early retransmit",
                    "description": "If true (default), BIG-IP AS3 uses rfc5827 Early Retransmit recovery",
                    "type": "boolean",
                    "default": true
                },
                "ecn": {
                    "title": "Explicit congestion notification",
                    "description": "If true (default), BIG-IP AS3 may send explicit congestion notification (ECN) flags (CWR, ECE) to peers",
                    "type": "boolean",
                    "default": true
                },
                "enhancedLossRecovery": {
                    "title": "Enhanced loss recovery",
                    "description": "If true (default), BIG-IP AS3 uses Selective ACK data to increase throughput",
                    "type": "boolean",
                    "default": true
                },
                "fastOpen": {
                    "title": "Fast-open",
                    "description": "If true (default), the system can use the TCP Fast Open protocol extension to reduce latency by sending payload data with initial SYN",
                    "type": "boolean",
                    "default": true
                },
                "fastOpenCookieExpiration": {
                    "title": "Fast-open cookie expiration",
                    "description": "Sets maximum lifetime in seconds (default 21600 = six hours) of TCP Fast Open cookies",
                    "type": "integer",
                    "minimum": 1,
                    "maximum": 1000000,
                    "default": 21600
                },
                "finWaitTimeout": {
                    "title": "FIN-WAIT timeout",
                    "description": "Number of seconds (default 5) connection will remain in FIN-WAIT-1 or closing state before exiting.  Value -1 means indefinite, limited by maximum retransmission timeout",
                    "type": "integer",
                    "minimum": -1,
                    "maximum": 3600,
                    "default": 5
                },
                "finWait2Timeout": {
                    "title": "FIN-WAIT-2 timeout",
                    "description": "Number of seconds (default 300) connection will remain in LAST-ACK state before closing.  Value -1 means indefinite, limited by maximum retransmission timeout",
                    "type": "integer",
                    "minimum": -1,
                    "maximum": 3600,
                    "default": 300
                },
                "idleTimeout": {
                    "title": "Idle timeout",
                    "description": "Number of seconds (default 300; may not be 0) connection may remain idle before it becomes eligible for deletion.  Value -1 (not recommended) means infinite",
                    "type": "integer",
                    "anyOf": [
                        {
                            "minimum": 1,
                            "maximum": 86400
                        },
                        { "const": -1 }
                    ],
                    "default": 300
                },
                "initCwnd": {
                    "title": "Initial congestion-window size",
                    "description": "Sets the initial congestion-window size (default 16) in multiples of MSS (not in octets)",
                    "type": "integer",
                    "minimum": 0,
                    "maximum": 64,
                    "default": 16
                },
                "initRwnd": {
                    "title": "Initial receive-window size",
                    "description": "Sets the initial receive-window size (default 16) in multiples of MSS (not in octets)",
                    "type": "integer",
                    "minimum": 0,
                    "maximum": 64,
                    "default": 16
                },
                "ipDfMode": {
                    "title": "IP DF mode",
                    "description": "Controls DF (Don't Fragment) flag in outgoing packets.  Value 'pmtu' (default) sets DF based on IP PMTU value.  Value 'preserve' copies DF from received packets.  Value 'set' forces DF true in all outgoing packets.  Value 'clear' forces DF false in all outgoing packets",
                    "type": "string",
                    "enum": [ "clear", "pmtu", "preserve", "set" ],
                    "default": "pmtu"
                },
                "ipTosToClient": {
                    "title": "IP DSCP (TOS) to client",
                    "description": "Specifies the IP DSCP/TOS value in packets sent to clients (default 0).  Numeric values in this property are decimal representations of eight-bit numbers, of which the leftmost six bits are the DSCP per rfc2474 (and the system uses the rightmost two bits for congestion signaling when 'ecn' is true).  You may have to calculate the value of this property by multiplying a DSCP code, such as CS5+EF = 46, by four to obtain the proper 'ipTosToClient' value, such as 184.  Value 'pass-through' sets DSCP from the initial server-side value.  Value 'mimic' copies DSCP from the most-recently received server-side packet (allowing DSCP to vary during the life of a connection)",
                    "oneOf": [
                        {
                            "type": "integer",
                            "minimum": 0,
                            "maximum": 252,
                            "multipleOf": 4
                        },
                        {
                            "type": "string",
                            "enum": [
                                "pass-through",
                                "mimic"
                            ]
                        }
                    ],
                    "default": 0
                },
                "keepAliveInterval": {
                    "title": "Keep-alive interval",
                    "description": "Number of seconds (default 1800) between keep-alive probes",
                    "type": "integer",
                    "minimum": 1,
                    "maximum": 86400,
                    "default": 1800
                },
                "limitedTransmit": {
                    "title": "Limited transmit recovery",
                    "description": "When true (default), the system can use rfc3042 limited transmit recovery scheme",
                    "type": "boolean",
                    "default": true
                },
                "linkQosToClient": {
                    "title": "Link QOS to client",
                    "description": "Specifies the Layer-2 QOS code in packets sent to clients (default 0).  Ethernet-type networks recognize codes from 0 to 7.  Value 'pass-through' sets QOS from the initial server-side value",
                    "oneOf": [
                        {
                            "type": "integer",
                            "minimum": 0,
                            "maximum": 7
                        },
                        {
                            "type": "string",
                            "const": "pass-through"
                        }
                    ],
                    "default": 0
                },
                "maxRetrans": {
                    "title": "Maximum segment retransmissions",
                    "description": "Sets maximum number of times the system may retransmit a segment (default 8)",
                    "type": "integer",
                    "minimum": 0,
                    "maximum": 12,
                    "default": 8
                },
                "maxSegmentSize": {
                    "title": "MSS",
                    "description": "Sets MSS advertised to peer.  Value 0 (default) will set MSS automatically in proportion to interface MTU.  Default 0 is usually the best choice",
                    "type": "integer",
                    "anyOf": [
                        {
                            "minimum": 28,
                            "maximum": 8960
                        },
                        { "const": 0 }
                    ],
                    "default": 0
                },
                "md5Signature": {
                    "title": "MD5 signatures",
                    "description": "If true, the system signs TCP headers using MD5 per rfc2385 (default false)",
                    "type": "boolean",
                    "default": false
                },
                "md5SignaturePassphrase": {
                    "title": "MD5 passphrase",
                    "description": "Passphrase from which the system derives the key for MD5 signatures (MACs) when 'md5signature' is true",
                    "type": "object",
                    "properties": {
                        "allowReuse": {
                            "description": "If true, other declaration objects may reuse this value",
                            "type": "boolean",
                            "default": false
                        }
                    },
                    "allOf": [
                        { "$ref": "#/definitions/Secret" },
                        {
                            "f5PostProcess": {
                                "tag": "fetch",
                                "data": "object"
                            }
                        },
                        {
                            "f5PostProcess": {
                                "tag": "secret"
                            }
                        }
                    ]
                },
                "minimumRto": {
                    "title": "Minimum retransmission timeout",
                    "description": "Minimum retransmission timeout in milliseconds (default 1000)",
                    "type": "integer",
                    "minimum": 1,
                    "maximum": 5000,
                    "default": 1000
                },
                "mptcp": {
                    "title": "Multipath TCP (MPTCP)",
                    "description": "Value 'disable' (default) excludes use of Multipath TCP (MPTCP) through virtual server.  Value 'enable' means virtual server will accept and participate in MPTCP connections.  Value 'passthrough' means MPTCP packets may pass through virtual server",
                    "type": "string",
                    "enum": [ "disable", "enable", "passthrough" ],
                    "default": "disable"
                },
                "mptcpCsum": {
                    "title": "MPTCP checksums",
                    "description": "If true, the system calculates MPTCP checksums (default false)",
                    "type": "boolean",
                    "default": false
                },
                "mptcpCsumVerify": {
                    "title": "MPTCP checksum verify",
                    "description": "If true, the system verifies MPTCP checksums (default false)",
                    "type": "boolean",
                    "default": false
                },
                "mptcpFallback": {
                    "title": "MPTCP fallback action",
                    "description": "Selects action on fallback from MPTCP to ordinary TCP",
                    "type": "string",
                    "enum": [ "accept", "active-accept", "reset", "retransmit" ],
                    "default": "reset"
                },
                "mptcpFastJoin": {
                    "title": "MPTCP fast join",
                    "description": "If true, the system may send data with MP_JOIN SYN packet, reducing connection latency (default false)",
                    "type": "boolean",
                    "default": false
                },
                "mptcpIdleTimeout": {
                    "title": "Idle timeout",
                    "description": "Number of seconds (default 300) connection may remain idle before it becomes eligible for deletion",
                    "type": "integer",
                    "minimum": 1,
                    "maximum": 86400,
                    "default": 300
                },
                "mptcpJoinMax": {
                    "title": "MPTCP join maximum",
                    "description": "Limit on number of subflows which the system may add to the MPTCP connection (default 5)",
                    "type": "integer",
                    "minimum": 1,
                    "maximum": 20,
                    "default": 5
                },
                "mptcpMakeAfterBreak": {
                    "title": "MPTCP make-after-break",
                    "description": "If true, the system can add additional subflows during the 'mptcpTimeout' period, even if the ADC is not currently handling an active connection (default false)",
                    "type": "boolean",
                    "default": false
                },
                "mptcpNoJoinDssAck": {
                    "title": "MPTCP fast join",
                    "description": "If true, no DSS option will sent with MP_JOIN ACK packet (default false)",
                    "type": "boolean",
                    "default": false
                },
                "mptcpRtoMax": {
                    "title": "MPTCP RTO maximum",
                    "description": "Maximum number of retransmission timeouts which may occur before the system declares a subflow dead",
                    "type": "integer",
                    "minimum": 1,
                    "maximum": 20,
                    "default": 5
                },
                "mptcpRetransmitMin": {
                    "title": "MPTCP retransmit timer",
                    "description": "Minimum value in milliseconds (default 1000) of MPTCP retransmission timer",
                    "type": "integer",
                    "minimum": 1,
                    "maximum": 5000,
                    "default": 1000
                },
                "mptcpSubflowMax": {
                    "title": "MPTCP subflow maximum",
                    "description": "Maximum number of subflows per connection (default 6)",
                    "type": "integer",
                    "minimum": 1,
                    "maximum": 20,
                    "default": 6
                },
                "mptcpTimeout": {
                    "title": "MPTCP timeout",
                    "description": "Number of seconds (default 3600) after which the system may expunge an MPTCP session with no active flow",
                    "type": "integer",
                    "minimum": 60,
                    "maximum": 3600,
                    "default": 3600
                },
                "nagle": {
                    "title": "Nagle's algorithm",
                    "description": "Value 'enable' means to use Nagle's algorithm to minimize the transmission of short TCP segments (note:  Nagle's algorithm yields undesirable results with many application protocols).  Value 'auto' (default) means the ADC will choose automatically whether to enable Nagle's algorithm.  Value 'disable' averts application of Nagle's algorithm",
                    "type": "string",
                    "enum": [ "disable", "enable", "auto" ],
                    "default": "auto"
                },
                "pktLossIgnoreBurst": {
                    "title": "Packet loss ignore burst",
                    "description": "Modulates use of congestion control when losing multiple packets.  Value 0 (default) means to perform congestion control if any packet loss occurs.  Higher values increase tolerance for lost packets before signaling congestion",
                    "type": "integer",
                    "minimum": 0,
                    "maximum": 32,
                    "default": 0
                },
                "pktLossIgnoreRate": {
                    "title": "Packet loss ignore rate",
                    "description": "Sets threshold of packet loss rate (lost-packets/million-packets) above which the system performs congestion control.  Value 0 (default) means to perform congestion control if any packet loss occurs.  Higher values increase tolerance for lost packets before signaling congestion",
                    "type": "integer",
                    "minimum": 0,
                    "maximum": 1000000,
                    "default": 0
                },
                "proxyBufferHigh": {
                    "title": "Proxy-buffer high",
                    "description": "The system closes the receive window when the number of octets in proxy buffer rises above this value",
                    "type": "integer",
                    "minimum": 64,
                    "maximum": 33554432,
                    "default": 262144
                },
                "proxyBufferLow": {
                    "title": "Proxy-buffer low",
                    "description": "The system opens the receive window when the number of octets in proxy buffer falls below this value",
                    "type": "integer",
                    "minimum": 64,
                    "maximum": 33554432,
                    "default": 196608
                },
                "proxyMSS": {
                    "title": "Proxy MSS",
                    "description": "If true (default), the MSS value advertised on the server side will match that negotiated with the client, if permitted by MTU and other constraints",
                    "type": "boolean",
                    "default": true
                },
                "proxyOptions": {
                    "title": "Proxy options",
                    "description": "If true, TCP options such as timestamp advertised on the server side will match those negotiated with client (default false)",
                    "type": "boolean",
                    "default": false
                },
                "pushFlag": {
                    "title": "PuSH flag control",
                    "description": "Controls when ADC sets PSH flag in outbound TCP segments.  Limiting the sending of segments with PSH improves performance.  Value 'auto' (recommended) sets PSH according to a system algorithm optimal in most cases.  Value 'default' (not recommended) sets the PUSH flag in every segment which happens to empty the send buffer.  Value 'none' prevents use of the PSH flag, and 'one' means the system sets PSH only when FIN is, at the end of a connection",
                    "type": "string",
                    "enum": [ "auto", "default", "none", "one" ],
                    "default": "auto"
                },
                "ratePace": {
                    "title": "Rate pace",
                    "description": "If true (default), system will automatically pace rate of data transmission to optimize throughput",
                    "type": "boolean",
                    "default": true
                },
                "ratePaceMaxRate": {
                    "title": "Rate pace maximum rate",
                    "description": "Limit maximum data-transmission rate in octets/second to this value when 'ratePace' is true.  Default 0 means choose maximum rate automatically",
                    "type": "integer",
                    "minimum": 0,
                    "maximum": 4294967295,
                    "$comment": "maximum in future: 137438953472",
                    "default": 0
                },
                "receiveWindowSize": {
                    "title": "Receive-window size",
                    "description": "Maximum size of receive window (octets, default 131072)",
                    "type": "integer",
                    "minimum": 64,
                    "maximum": 33554432,
                    "default": 131072
                },
                "resetOnTimeout": {
                    "title": "Reset on timeout",
                    "description": "If true (default), connections which time out will be reset (that is, the system will send an RST packet to the peer) before the system expunges them.  Value false is not recommended",
                    "type": "boolean",
                    "default": true
                },
                "retransmitThreshold": {
                    "title": "Retransmit threshold",
                    "description": "Specifies the number of duplicate ACKs to start fast recovery",
                    "type": "integer",
                    "minimum": 0,
                    "maximum": 12,
                    "default": 3
                },
                "selectiveAcks": {
                    "title": "Selective ACKs",
                    "description": "If true (default), the system negotiates rfc2018 Selective Acknowledgements with peers",
                    "type": "boolean",
                    "default": true
                },
                "selectiveNack": {
                    "title": "Selective NAK",
                    "description": "If true, the system negotiates Selective Negative Acknowledgements with peers (default false)",
                    "type": "boolean",
                    "default": false
                },
                "sendBufferSize": {
                    "title": "Send-buffer size",
                    "description": "Maximum size of send buffer (octets, default 262144)",
                    "type": "integer",
                    "minimum": 64,
                    "maximum": 33554432,
                    "default": 262144
                },
                "slowStart": {
                    "title": "Slow-start",
                    "description": "If true (default), BIG-IP AS3 adjusts the initial window size per rfc3390.  This generally makes connections start more quickly, NOT more slowly",
                    "type": "boolean",
                    "default": true
                },
                "synCookieEnable": {
                    "title": "SYN cookie enable",
                    "description": "If true (default), the system may use SYN cookies to avert connection-table overflow (for example, from DoS attacks)",
                    "type": "boolean",
                    "default": true
                },
                "synCookieAllowlist": {
                    "title": "SYN cookie allowlist",
                    "description": "If true, after a client responds successfully to a SYN cookie challenge, the system accepts additional connection requests from that client without challenge for 30 seconds.",
                    "type": "boolean"
                },
                "synCookieWhitelist": {
                    "title": "SYN cookie whitelist",
                    "description": "Deprecated.  Replaced with functionally equivalent synCookieAllowlist.  If true, after a client responds successfully to a SYN cookie challenge, the system accepts additional connection requests from that client without challenge for 30 seconds.",
                    "type": "boolean",
                    "default": false
                },
                "synMaxRetrans": {
                    "title": "Maximum SYN retransmissions",
                    "description": "Maximum number of times the system retransmits a SYN when it does not receive a SYN+ACK (default 3)",
                    "type": "integer",
                    "minimum": 0,
                    "maximum": 12,
                    "default": 3
                },
                "synRtoBase": {
                    "title": "SYN RTO base",
                    "description": "Number of milliseconds (default 3000) to which the system initially sets the SYN retransmission timer.  The system adjusts the timer after each retransmission to implement binary-exponential-backoff",
                    "type": "integer",
                    "minimum": 0,
                    "maximum": 5000,
                    "default": 3000
                },
                "tailLossProbe": {
                    "title": "Tail loss probe",
                    "description": "If true (default), the system uses the Tail Loss Probe scheme to reduce retransmission timeouts",
                    "type": "boolean",
                    "default": true
                },
                "tcpOptions": {
                    "title": "TCP options capture for iRules",
                    "description": "Selects which TCP Option values the system captures for reference by iRules",
                    "type": "array",
                    "items": {
                        "title": "Option",
                        "type": "object",
                        "properties": {
                            "option": {
                                "title": "Number",
                                "description": "Specifies the TCP option to capture",
                                "type": "integer",
                                "minimum": 0,
                                "maximum": 255
                            },
                            "when": {
                                "title": "When seen",
                                "description": "Specifies when to capture the TCP option",
                                "type": "string",
                                "enum": [ "first", "last" ]
                            }
                        },
                        "additionalProperties": false
                    },
                    "maxItems": 255,
                    "$comment": "uniqueItems: true"
                },
                "timestamps": {
                    "title": "Timestamps",
                    "description": "If true (default and recommended), BIG-IP AS3 enables rfc1323 timestamps",
                    "type": "boolean",
                    "default": true
                },
                "timeWaitRecycle": {
                    "title": "TIME-WAIT recycle",
                    "description": "If true (default), the system reuses connection resources immediately when it receives a SYN during the TIME-WAIT period",
                    "type": "boolean",
                    "default": true
                },
                "timeWaitTimeout": {
                    "title": "Time-wait timeout",
                    "description": "Number of milliseconds (default 2,000) connection will remain in TIME-WAIT state before closing.  Value -1 means indefinite",
                    "type": "integer",
                    "minimum": -1,
                    "maximum": 600000,
                    "default": 2000
                },
                "ttlMode": {
                    "title": "TTL mode",
                    "description": "Controls IP TTL in outgoing packets.  Value 'set' forces TTL to value of property 'ttlIPv4' or 'ttlIPv6' as appropriate.  Value 'proxy' (default) forces TTL to the default value for IPv4 or IPv6 as appropriate.  Value 'preserve' copies TTL from received packet.  Value 'decrement' sets TTL to one less than received packet's TTL",
                    "type": "string",
                    "enum": [ "decrement", "preserve", "proxy", "set" ],
                    "default": "proxy"
                },
                "ttlIPv4": {
                    "title": "TTL for IPv4",
                    "description": "TTL the system sets in outgoing IPv4 packets",
                    "type": "integer",
                    "minimum": 1,
                    "maximum": 255,
                    "default": 255
                },
                "ttlIPv6": {
                    "title": "TTL for IPv6",
                    "description": "TTL the system sets in outgoing IPv6 packets",
                    "type": "integer",
                    "minimum": 1,
                    "maximum": 255,
                    "default": 64
                },
                "verifiedAccept": {
                    "title": "Verified accept",
                    "description": "If true, the system must establish a server-side connection before a it accepts a corresponding client-side connection (default false).  Value 'true' is incompatible with iRules",
                    "type": "boolean",
                    "default": false
                },
                "zeroWindowTimeout": {
                    "title": "Zero-window timeout",
                    "description": "Number of milliseconds (default 20,000) connection will persist with window-size of zero (effective timeout is value rounded up to the nearest multiple of 5000).  Value -1 means indefinite",
                    "type": "integer",
                    "minimum": -1,
                    "maximum": 86400000,
                    "default": 20000
                }
            },
            "additionalProperties": false,
            "required": [ "class" ],
            "f5PostProcess": {
                "tag": "aliases",
                "data": {
                    "synCookieAllowlist": "synCookieWhitelist"
                }
            }
        },


        "Classification_Profile": {
            "title": "Classification_Profile",
            "description": "Configures a classification profile",
            "type": "object",

            "properties": {
                "class": {
                    "title": "Class",
                    "type": "string",
                    "const": "Classification_Profile"
                },
                "label": { "$ref": "#/definitions/Label" },
                "remark": { "$ref": "#/definitions/Remark" },
                "parentProfile": {
                    "description": "Specifies the name of the object to inherit the settings from",
                    "allOf": [
                        { "$ref": "#/definitions/Pointer_Classification_Profile" }
                    ],
                    "default": { "bigip": "/Common/classification" }
                },
                "appDetectionEnabled": {
                    "description": "Enables/disables Application Detection feature",
                    "type": "boolean",
                    "default": true
                },
                "urlCategorizationEnabled": {
                    "description": "Enables/disables URL Categorization feature",
                    "type": "boolean",
                    "default": false
                },
                "iRuleEventEnabled": {
                    "description": "Enables/disables CLASSIFICATION_DETECTED iRule event generation",
                    "type": "boolean",
                    "default": false
                },
                "logPublisher": {
                    "$ref": "#/definitions/Pointer_Log_Publisher"
                },
                "logUnclassifiedDomain": {
                    "description": "Enables/disables unclassified domain logging",
                    "type": "boolean",
                    "default": false
                },
                "preset": {
                    "allOf": [
                        { "$ref": "#/definitions/Pointer_Classification_Preset" }
                    ],
                    "default": { "bigip": "/Common/ce" }
                },
                "statisticsCollectionEnabled": {
                    "description": "Enables/disables statistics collection",
                    "type": "boolean",
                    "default": false
                },
                "statisticsPublisher": {
                    "$ref": "#/definitions/Pointer_Log_Publisher"
                }
            },
            "additionalProperties": false,
            "required": [ "class" ]
        },

        "Radius_Profile": {
            "title": "Radius_Profile",
            "description": "Configures a RADIUS profile for network traffic load balancing",
            "type": "object",

            "properties": {
                "class": {
                    "title": "Class",
                    "type": "string",
                    "const": "Radius_Profile"
                },
                "label": { "$ref": "#/definitions/Label" },
                "remark": { "$ref": "#/definitions/Remark" },
                "parentProfile": {
                    "description": "Specifies the name of the object to inherit the settings from",
                    "allOf": [
                        { "$ref": "#/definitions/Pointer_Radius_Profile" }
                    ],
                    "default": { "bigip": "/Common/radiusLB" }
                },
                "persistAttribute": {
                    "description": "Specifies the name of the RADIUS attribute on which traffic persists. Acceptable values are ASCII strings from section 5 of RFC 2865 or numeric codes (1-255). A value of none indicates that persistence is disabled.",
                    "oneOf": [
                        {
                            "type": "integer",
                            "minimum": 1,
                            "maximum": 255
                        },
                        {
                            "type": "string",
                            "enum": [
                                "none",
                                "User-Name",
                                "User-Password",
                                "NAS-IP-Address",
                                "NAS-Port",
                                "Service-Type",
                                "Framed-Protocol",
                                "Framed-IP-Address",
                                "Framed-IP-Netmask",
                                "Framed-Routing",
                                "Filter-Id",
                                "Framed-MTU",
                                "Framed-Compression",
                                "Login-IP-Host",
                                "Login-Service",
                                "Login-TCP-Port",
                                "Reply-Message",
                                "Callback-Number",
                                "Callback-Id",
                                "Framed-Route",
                                "Framed-IPX-Network",
                                "State",
                                "Class",
                                "Vendor-Specific",
                                "Session-Timeout",
                                "Idle-Timeout",
                                "Termination-Action",
                                "Called-Station-Id",
                                "Calling-Station-Id",
                                "NAS-Identifier",
                                "Proxy-State",
                                "Login-LAT-Service",
                                "Login-LAT-Node",
                                "Login-LAT-Group",
                                "Framed-AppleTalk-Link",
                                "Framed-AppleTalk-Network",
                                "Framed-AppleTalk-Zone",
                                "CHAP-Challenge",
                                "NAS-Port-Type",
                                "Port-Limit",
                                "Login-LAT-Port"
                            ]
                        }
                    ],
                    "default": "none"
                },
                "protocolProfile": {
                    "description": "Specifies PEM protocol profile that defines mapping of RADIUS AVPs to subscriber ID and other PEM subscriber session attributes",
                    "allOf": [
                        {
                            "f5PostProcess": {
                                "tag": "modules",
                                "data": [ "pem", "afm" ]
                            }
                        },
                        { "$ref": "#/definitions/Pointer_Enforcement_Protocol_Profile_Radius" }
                    ],
                    "default": {
                        "bigip": "/Common/_sys_radius_proto_imsi"
                    }
                },
                "subscriberDiscoveryEnabled": {
                    "description": "Specifies whether to enable PEM subscriber discovery based on the content of RADIUS packets",
                    "type": "boolean",
                    "f5PostProcess": {
                        "tag": "modules",
                        "data": [ "pem", "afm" ]
                    },
                    "default": true
                }
            },
            "required": [ "class" ],
            "additionalProperties": false
        },

        "IP_Other_Profile": {
            "title": "IP_Other_Profile",
            "description": "Configures a generic IP profile for non-TCP and non-UDP traffic",
            "type": "object",

            "properties": {
                "class": {
                    "title": "Class",
                    "type": "string",
                    "const": "IP_Other_Profile"
                },
                "label": { "$ref": "#/definitions/Label" },
                "remark": { "$ref": "#/definitions/Remark" },
                "parentProfile": {
                    "description": "Specifies the name of the object to inherit the settings from",
                    "allOf": [
                        { "$ref": "#/definitions/Pointer_IP_Other_Profile" }
                    ],
                    "default": { "bigip": "/Common/ipother" }
                },
                "idleTimeout": {
                    "description": "Specifies the number of seconds a connection can be idle before the connection is eligible for deletion",
                    "$comment": "It might be possible to specify a value of 0 and remove the immediate option",
                    "if": { "type": "integer" },
                    "then": {
                        "type": "integer",
                        "minimum": 0,
                        "maximum": 4294967295
                    },
                    "else": {
                        "type": "string",
                        "enum": [
                            "indefinite",
                            "immediate"
                        ]
                    },
                    "default": 60
                }
            },
            "additionalProperties": false,
            "required": [ "class" ]
        },

        "Label": {
            "title": "Label",
            "description": "Optional friendly name for this object. Allows 0-64 chars, excluding a few likely to cause trouble with string searching, JS, TCL, or HTML",
            "type": "string",
            "pattern": "^[^\\x00-\\x1f\\x22#&*<>?\\x5b-\\x5d`\\x7f]*$",
            "minLength": 0,
            "maxLength": 64
        },

        "Remark": {
            "title": "Remark",
            "description": "Arbitrary (brief) text pertaining to this object. Allows 0-64 chars, excluding only control characters, double-quote, and backslash.  This is permissive enough that you should worry about XSS attacks",
            "type": "string",
            "pattern": "^[^\\x00-\\x1f\\x22\\x5c\\x7f]*$",
            "minLength": 0,
            "maxLength": 64
        },

        "F5base64": {
            "type": "string",
            "description": "Slightly over-matches both base64-orig and base64-url data",
            "pattern": "^([0-9A-Za-z/+_-]*|[0-9A-Za-z/+_-]+={1,2})$"
        },

        "F5string": {
            "title": "String value",
            "description": "String value optionally in base64 or from URL or BIG-IP AS3 pointer",

            "if": { "not": { "type": "object" } },
            "then": {
                "type": "string"
            },
            "else": {
                "$comment": "May add 'cryptogram' in future.",
                "properties": {
                    "base64": {
                        "title": "Base64",
                        "description": "Base64-encoded value (in JSON string)",
                        "type": "string",
                        "allOf": [{ "$ref": "#/definitions/F5base64" }]
                    },
                    "text": {
                        "title": "Text",
                        "description": "UTF-8 text (in JSON string)",
                        "type": "string"
                    },
                    "url": { "$ref": "#/definitions/Resource_URL" },
                    "copyFrom": {
                        "title": "Copy from",
                        "description": "BIG-IP AS3 pointer to declaration object/property from which to copy value",
                        "type": "string",
                        "format": "f5pointer"
                    },
                    "bigip": {
                        "title": "BIG-IP component pathname",
                        "description": "Pathname of existing BIG-IP component",
                        "type": "string",
                        "format": "f5bigip"
                    }
                },
                "additionalProperties": false,
                "minProperties": 1,
                "maxProperties": 1
            }
        },

        "Metadata": {
            "title":"Metadata",
            "type":"object",
            "description": "Useful datapoints for tracking, tagging, and organizing declarations.",
            "$comment":"Properties are arbitrarily set by the user.",
            "additionalProperties": {
                "type":"object",
                "properties": {
                    "value": {
                        "type": "string"
                    },
                    "persist": {
                        "type":"boolean",
                        "default": true
                    }
                },
                "required": ["value"],
                "additionalProperties": false
            }
        },

        "Rewrite_Profile": {
            "title": "Rewrite_Profile",
            "type": "object",
            "description": "Configures a rewrite profile",

            "properties": {
                "class": {
                    "type": "string",
                    "const": "Rewrite_Profile"
                },
                "label": { "$ref": "#/definitions/Label" },
                "remark": { "$ref": "#/definitions/Remark" },
                "bypassList": {
                    "description": "List of URIs that are bypassed in a web page when a rewrite mode of portal is used",
                    "type": "array",
                    "items": {
                        "type": "string",
                        "minLength": 1
                    }
                },
                "clientCachingType": {
                    "description": "The type of client caching used",
                    "type": "string",
                    "enum": ["cache-all", "cache-css-js", "cache-img-css-js", "no-cache"],
                    "default": "cache-css-js"
                },
                "javaCaFile": {
                    "description": "The CA Bundle used to verify Java applets signature certificates",
                    "allOf": [
                        { "$ref": "#/definitions/Pointer_CA_Bundle" }
                    ],
                    "default": { "bigip": "/Common/ca-bundle.crt" }
                },
                "javaSignKeyPassphrase": {
                    "description": "Passphrase if any for query authentication",
                    "type": "object",
                    "properties": {
                        "allowReuse": {
                            "description": "If true, other declaration objects may reuse this value",
                            "type": "boolean",
                            "default": false
                        }
                    },
                    "allOf": [
                        { "$ref": "#/definitions/Secret" },
                        {
                            "f5PostProcess": {
                                "tag": "fetch",
                                "data": "object"
                            }
                        },
                        {
                            "f5PostProcess": {
                                "tag": "secret"
                            }
                        }
                    ]
                },
                "certificate": {
                    "description": "BIG-IP AS3 pointer to client Certificate declaration (optional)",
                    "type": "string",
                    "f5PostProcess": {
                        "tag": "pointer",
                        "data": {
                            "properties": {
                                "class": { "const": "Certificate" }
                            },
                            "required": [ "class" ]
                        }
                    }
                },
                "locationSpecificEnabled": {
                    "description": "Specifies if this contains an attribute with values specific to the location that the BIG-IP device resides",
                    "type": "boolean",
                    "default": false
                },
                "requestSettings": {
                    "description": "The request settings used for uri-translation",
                    "allOf": [
                        { "$ref": "#/definitions/Rewrite_Profile_Request_Settings" }
                    ],
                    "default": {}
                },
                "responseSettings": {
                    "description": "The response settings used for uri-translation",
                    "allOf": [
                        { "$ref": "#/definitions/Rewrite_Profile_Response_Settings" }
                    ],
                    "default": {}
                },
                "rewriteList": {
                    "description": "List of URIs that are rewritten inside a web page when a rewrite mode of portal is used",
                    "type": "array",
                    "items": {
                        "type": "string",
                        "minLength": 1
                    }
                },
                "rewriteMode": {
                    "description": "The mode of rewriting that is used.uri-translation is a rules-based rewrite mode. portal is for use with Portal Access",
                    "type": "string",
                    "enum": ["portal", "uri-translation"],
                    "default": "portal"
                },
                "setCookieRules": {
                    "description": "The rules for rewriting HTTP Set-Cookie headers. Used with a rewrite mode of uri-translation",
                    "type": "array",
                    "items": {
                        "$ref": "#/definitions/Rewrite_Profile_Set_Cookie_Rule"
                    }
                },
                "splitTunnelingEnabled": {
                    "description": "Determines if the profile provides for split tunneling",
                    "type": "boolean",
                    "default": false
                },
                "uriRules": {
                    "description": "The rules for rewriting request and response headers and response bodies. Used with a rewrite mode of uri-translation",
                    "type": "array",
                    "items": {
                        "$ref": "#/definitions/Rewrite_Profile_Uri_Rule"
                    }
                }
            },
            "required": [ "class" ],
            "additionalProperties": false
        },

        "Rewrite_Profile_Set_Cookie_Rule": {
            "description": "A Set-Cookie rule",
            "type": "object",
            "properties": {
                "client": {
                    "description": "The client domain and path",
                    "type": "object",
                    "properties": {
                        "domain": {
                            "description": "The domain of the client",
                            "type": "string",
                            "minLength": 1
                        },
                        "path": {
                            "description": "The path of the client. Must be an absolute directory path",
                            "type": "string",
                            "minLength": 1
                        }
                    },
                    "required": ["domain", "path"],
                    "additionalProperties": false
                },
                "server": {
                    "description": "The server domain and path",
                    "type": "object",
                    "properties": {
                        "domain": {
                            "description": "The domain of the server",
                            "type": "string",
                            "minLength": 1
                        },
                        "path": {
                            "description": "The path of the server. Must be an absolute directory path",
                            "type": "string",
                            "minLength": 1
                        }
                    },
                    "required": ["domain", "path"],
                    "additionalProperties": false
                }
            },
            "required": ["client", "server"],
            "additionalProperties": false
        },

        "Rewrite_Profile_Uri_Rule": {
            "description": "A URI rule",
            "type": "object",
            "properties": {
                "type": {
                    "description": "The type of rule. request will affect request headers only, response will affect response headers and bodies, and both will do request and response",
                    "type": "string",
                    "enum": ["both", "request", "response"],
                    "default": "both"
                },
                "client": {
                    "description": "The client URI",
                    "type": "object",
                    "properties": {
                        "scheme": {
                            "description": "The scheme of the client URI",
                            "type": "string"
                        },
                        "host": {
                            "description": "The host of the client URI",
                            "type": "string",
                            "minLength": 1
                        },
                        "port": {
                            "description": "The port of the client URI",
                            "type": "string"
                        },
                        "path": {
                            "description": "The path of the client URI. Must be an absolute directory path",
                            "type": "string",
                            "minLength": 1
                        }
                    },
                    "required": ["path"],
                    "dependencies": {
                        "host": { "required": ["path", "scheme"] },
                        "scheme": { "required": ["path", "host"] },
                        "port": { "required": ["path", "host", "scheme"] }
                    },
                    "additionalProperties": false
                },
                "server": {
                    "description": "The server URI",
                    "type": "object",
                    "properties": {
                        "scheme": {
                            "description": "The scheme of the server URI",
                            "type": "string"
                        },
                        "host": {
                            "description": "The host of the server URI",
                            "type": "string",
                            "minLength": 1
                        },
                        "port": {
                            "description": "The port of the server URI",
                            "type": "string"
                        },
                        "path": {
                            "description": "the path of the server URI. Must be an absolute directory path",
                            "type": "string",
                            "minLength": 1
                        }
                    },
                    "required": ["path"],
                    "dependencies": {
                        "host": { "required": ["path", "scheme"] },
                        "scheme": { "required": ["path", "host"] },
                        "port": { "required": ["path", "host", "scheme"] }
                    },
                    "additionalProperties": false
                }
            },
            "additionalProperties": false
        },

        "Rewrite_Profile_Request_Settings": {
            "description": "Request settings for Rewrite_Profile",
            "type": "object",
            "properties": {
                "insertXforwardedForEnabled": {
                    "description": "Determines if X-Forwarded-For header",
                    "type": "boolean",
                    "default": true
                },
                "insertXforwardedHostEnabled": {
                    "description": "Determines if X-Forwarded-Proto header",
                    "type": "boolean",
                    "default": false
                },
                "insertXforwardedProtoEnabled": {
                    "description": "Determines if X-Forwarded-Host header",
                    "type": "boolean",
                    "default": false
                },
                "rewriteHeadersEnabled": {
                    "description": "Determines if request headers are rewritten",
                    "type": "boolean",
                    "default": true
                }
            },
            "additionalProperties": false
        },

        "Rewrite_Profile_Response_Settings": {
            "description": "Response settings for Rewrite_Profile",
            "type": "object",
            "properties": {
                "rewriteContentEnabled": {
                    "description": "Determines if response content should be rewritten",
                    "type": "boolean",
                    "default": true
                },
                "rewriteHeadersEnabled": {
                    "description": "Determines if response headers should be rewritten",
                    "type": "boolean",
                    "default": true
                }
            },
            "additionalProperties": false
        },

        "Stream_Profile": {
            "title": "Stream_Profile",
            "description": "Configures a Stream profile",
            "type": "object",
            "properties": {
                "class": {
                    "type": "string",
                    "const": "Stream_Profile"
                },
                "label": {
                    "$ref": "#/definitions/Label"
                },
                "remark": {
                    "$ref": "#/definitions/Remark"
                },
                "parentProfile": {
                    "description": "Specifies the profile that this profile will inherit values from",
                    "allOf": [
                        {
                            "$ref": "#/definitions/Pointer_Stream_Profile"
                        }
                    ],
                    "default": {
                        "bigip": "/Common/stream"
                    }
                },
                "chunkingEnabled": {
                    "description": "Specifies that incoming data should be parsed in chunks",
                    "type": "boolean",
                    "default": false
                },
                "chunkSize": {
                    "description": "The maximum size that a parsed chunk can be",
                    "type": "integer",
                    "minimum": 1024,
                    "maximum": 65535,
                    "default": 4096
                },
                "source": {
                    "description": "Specifies the string to rewrite",
                    "type": "string"
                },
                "target": {
                    "description": "Specifies the new string that will replace the source string",
                    "type": "string"
                }
            },
            "required": ["class"],
            "additionalProperties": false
        },

        "Access_Profile": {
            "title": "Access_Profile",
            "description": "Configures an Access Profile",
            "type": "object",
            "f5PostProcess": {
                "tag": "modules",
                "data": ["apm"]
            },
            "properties": {
                "class": {
                    "type": "string",
                    "const": "Access_Profile"
                },
                "label": {
                    "$ref": "#/definitions/Label"
                },
                "remark": {
                    "$ref": "#/definitions/Remark"
                },
                "url": {
                    "title": "URL",
                    "description": "The URL to pull the Access Profile from",
                    "allOf": [{ "$ref": "#/definitions/Resource_URL" }]
                },
                "ssloCreated": {
                    "title": "SSL Orchestrator Created",
                    "description": "Set to true if the profile was created by SSL Orchestrator. If true the non-configurable Kerberos Request-Based Authentication (/Common/rba) and WebSSO (/Common/websso) profiles will not be attached to Services when this profile is attached",
                    "type": "boolean",
                    "default": false
                },
                "ignoreChanges": {
                    "title": "Ignore changes",
                    "description": "If false (default), the system updates the profile in every BIG-IP AS3 declaration deployment. If true, BIG-IP AS3 creates the profile on first deployment, and leaves it untouched afterwards. However, if enable is set to true, the policy will be applied even if ignoreChanges is true",
                    "type": "boolean",
                    "default": false
                },
                "enable": {
                    "title": "Enable",
                    "description": "Apply the profile after updating it. If false (default), the system only updates the profile. Also note 'ignoreChanges'.",
                    "type": "boolean",
                    "default": false
                }
            },
            "required": ["class", "url"],
            "additionalProperties": false
        },

        "Per_Request_Access_Policy": {
            "title": "Per_Request_Access_Policy",
            "description": "Configures a Per Flow Request Access Policy",
            "type": "object",
            "f5PostProcess": {
                "tag": "modules",
                "data": ["apm"]
            },

            "properties": {
                "class": {
                    "type": "string",
                    "const": "Per_Request_Access_Policy"
                },
                "label": {
                    "$ref": "#/definitions/Label"
                },
                "remark": {
                    "$ref": "#/definitions/Remark"
                },
                "url": {
                    "title": "URL",
                    "description": "The URL to pull the policy from",
                    "allOf": [{ "$ref": "#/definitions/Resource_URL" }]
                },
                "ignoreChanges": {
                    "title": "Ignore changes",
                    "description": "If false (default), the system updates the profile in every BIG-IP AS3 declaration deployment. If true, BIG-IP AS3 creates the profile on first deployment, and leaves it untouched afterwards",
                    "type": "boolean",
                    "default": false
                }
            },
            "required": ["class", "url"],
            "additionalProperties": false
        },

        "ICAP_Profile": {
            "title": "ICAP_Profile",
            "description": "Configures an ICAP profile",
            "type": "object",
            "properties": {
                "class": {
                    "type": "string",
                    "const": "ICAP_Profile"
                },
                "label": {
                    "$ref": "#/definitions/Label"
                },
                "uri": {
                    "description": "Specifies the absolute URI that contains both the complete hostname and the path of the resource to use in the ICAP header. Macro expansion is supported for all attribute values in the ICAP header (e.g. icap://${SERVER_IP}:${SERVER_PORT}/videoOptimization)",
                    "type": "string"
                },
                "fromHeader": {
                    "description": "Specifies the 'From' attribute to use in the ICAP header",
                    "type": "string"
                },
                "hostHeader": {
                    "description": "Specifies the 'Host' attribute to use in the ICAP header",
                    "type": "string"
                },
                "refererHeader": {
                    "description": "Specifies the 'Referer' attribute to use in the ICAP header",
                    "type": "string"
                },
                "userAgentHeader": {
                    "description": "Specifies the 'User-Agent' attribute to use in the ICAP header",
                    "type": "string"
                },
                "previewLength": {
                    "description": "Specifies the length of the preview in the transaction",
                    "type": "integer",
                    "minimum": 0,
                    "maximum": 4294967295,
                    "default": 0
                }
            },
            "required": ["class"],
            "additionalProperties": false
        },

        "Adapt_Profile": {
            "title": "Adapt_Profile",
            "description": "Configures a request or response Adapt profile or both",
            "type": "object",
            "properties": {
                "class": {
                    "type": "string",
                    "const": "Adapt_Profile"
                },
                "label": {
                    "$ref": "#/definitions/Label"
                },
                "messageType": {
                    "description": "The type of Adapt profile. Use both to create a request and response profile with the same property values",
                    "type": "string",
                    "enum": ["response", "request", "request-and-response"]
                },
                "enableHttpAdaptation": {
                    "description": "Enable or disable the adaptation of HTTP requests/responses. They will be forwarded to the internal service",
                    "type": "boolean",
                    "default": true
                },
                "internalService": {
                    "description": "Specifies the name of the internal service to use for adapting the request/response",
                    "allOf": [
                        {
                            "$ref": "#/definitions/Pointer_Service"
                        }
                    ]
                },
                "previewSize": {
                    "description": "Specifies the maximum size of the preview buffer",
                    "type": "integer",
                    "minimum": 0,
                    "maximum": 4294967295,
                    "default": 1024
                },
                "serviceDownAction": {
                    "description": "Specifies the action to take if the internal service doesn't exist or is down",
                    "type": "string",
                    "enum": ["ignore", "reset", "drop"],
                    "default": "ignore"
                },
                "timeout": {
                    "description": "Specifies how long in miliseconds to wait for the internal service before a timeout error will occur",
                    "type": "integer",
                    "minimum": 0,
                    "maximum": 4294967295,
                    "default": 0
                },
                "allowHTTP10": {
                    "description": "Specifies whether to forward HTTP 1.0 requests/responses",
                    "type": "boolean",
                    "default": false
                }
            },
            "required": ["class", "messageType"]
        },

        "Cipher_Rule": {
            "title": "Cipher_Rule",
            "description": "Configures a cipher rule",
            "type": "object",
            "properties": {
                "class": {
                    "type": "string",
                    "const": "Cipher_Rule"
                },
                "label": {
                    "$ref": "#/definitions/Label"
                },
                "remark": {
                    "$ref": "#/definitions/Remark"
                },
                "cipherSuites": {
                    "description": "Specifies the cipher suites",
                    "type": "array",
                    "items": {
                        "type": "string"
                    }
                },
                "namedGroups": {
                    "description": "Specifies the Elliptic Curve Diffie Hellman key agreement algorithms used to negotiate SSL/TLS connections. namedGroups are only supported on BIG-IP 14.0 and later.",
                    "type": "array",
                    "items": {
                        "type": "string",
                        "enum": [
                            "DEFAULT",
                            "P256",
                            "P384",
                            "X25519"
                        ]
                    }
                },
                "signatureAlgorithms": {
                    "description": "Specifies the digital signature algorithms used for authentication. signatureAlgorithms are only supported on BIG-IP 14.0 and later.",
                    "type": "array",
                    "items": {
                        "type": "string",
                        "enum": [
                            "DEFAULT",
                            "DSA-SHA1",
                            "DSA-SHA256",
                            "DSA-SHA384",
                            "DSA-SHA512",
                            "ECDSA-SHA1",
                            "ECDSA-SHA256",
                            "ECDSA-SHA384",
                            "ECDSA-SHA512",
                            "RSA-PKCS1-SHA1",
                            "RSA-PKCS1-SHA256",
                            "RSA-PKCS1-SHA384",
                            "RSA-PKCS1-SHA512",
                            "RSA-PSS-SHA256",
                            "RSA-PSS-SHA384",
                            "RSA-PSS-SHA512"
                        ]
                    }
                }
            },
            "required": ["class"],
            "anyOf": [
                {
                    "required": ["cipherSuites"]
                },
                {
                    "required": ["namedGroups"]
                },
                {
                    "required": ["signatureAlgorithms"]
                }
            ],
            "additionalProperties": false
        },

        "Cipher_Group": {
            "title": "Cipher_Group",
            "description": "Configures a Cipher Group",
            "type": "object",
            "properties": {
                "class": {
                    "type": "string",
                    "const": "Cipher_Group"
                },
                "label": {
                    "$ref": "#/definitions/Label"
                },
                "remark": {
                    "$ref": "#/definitions/Remark"
                },
                "order": {
                    "description": "Configure the order of the specified Cipher Rules.",
                    "type": "string",
                    "enum": [
                        "default",
                        "speed",
                        "strength",
                        "fips",
                        "hardware"
                    ],
                    "default": "default"
                },
                "allowCipherRules": {
                    "description": "Allow the following Cipher Rules.",
                    "type": "array",
                    "items": {
                        "$ref": "#/definitions/Pointer_Cipher_Rule"
                    },
                    "default": [
                        { "bigip": "/Common/f5-default" }
                    ]
                },
                "excludeCipherRules": {
                    "description": "Exclude the following Cipher_Rules from the Allowed list.",
                    "type": "array",
                    "items": {
                        "$ref": "#/definitions/Pointer_Cipher_Rule"
                    }
                },
                "requireCipherRules": {
                    "description": "Restrict the Allowed list to the following Cipher_Rules.",
                    "type": "array",
                    "items": {
                        "$ref": "#/definitions/Pointer_Cipher_Rule"
                    }
                }
            },
            "required": [ "class" ],
            "additionalProperties": false
        },

        "iFile": {
            "title": "iFile",
            "description": "An iFile",
            "type": "object",
            "properties": {
                "class": {
                    "type": "string",
                    "const": "iFile"
                },
                "label": { "$ref": "#/definitions/Label" },
                "remark": { "$ref": "#/definitions/Remark" },
                "iFile": {
                    "description": "Reference to an iFile",
                    "allOf": [
                        {
                            "$ref": "#/definitions/F5string"
                        },
                        {
                            "f5PostProcess": {
                                "tag": "fetch",
                                "data": "string"
                            }
                        }
                    ]
                }
            },
            "additionalProperties": false,
            "required": [ "class", "iFile" ]
        }
    }
}<|MERGE_RESOLUTION|>--- conflicted
+++ resolved
@@ -32,19 +32,11 @@
             "anyOf": [
                 {
                     "description": "Any version of AS3.",
-<<<<<<< HEAD
                     "pattern": "^3[.]([0-9]|[1234][0-9]|5[0-4])($|[.][0-9]+$)"
                 },
                 {
                     "description": "The current version of AS3.",
                     "const": "3.54.0"
-=======
-                    "pattern": "^3[.]([0-9]|[1234][0-9]|5[0-3])($|[.][0-9]+$)"
-                },
-                {
-                    "description": "The current version of AS3.",
-                    "const": "3.53.0"
->>>>>>> ecf26828
                 }
             ]
         },
