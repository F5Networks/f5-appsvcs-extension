--- conflicted
+++ resolved
@@ -19,23 +19,17 @@
 
 | Software Version | Release Type  | First Customer Ship | End of Support  |
 |------------------|---------------|---------------------|-----------------|
-<<<<<<< HEAD
 | AS 3.36.1        | LTS           |  12-Sep-2022        | 12-Sep-2023     |
 | AS 3.45.0        | Feature       |  22-May-2023        | 22-Aug-2023     |
 | AS 3.46.0        | Feature       |  24-Jul-2023        | 24-Oct-2023     |
-=======
->>>>>>> ecf26828
 | AS 3.46.1        | LTS           |  12-Sep-2023        | 31-Oct-2024     |
 | AS 3.46.2        | LTS           |  14-Nov-2023        | 31-Oct-2024     |
 | AS 3.49.0        | Feature       |  16-Jan-2024        | 16-Apr-2024     |
 | AS 3.50.0        | Feature       |  11-Mar-2024        | 11-Jun-2024     |
-<<<<<<< HEAD
 | AS 3.51.0        | Feature       |  04-Jun-2024        | 11-Aug-2024     |
 | AS 3.52.0        | Feature       |  24-Jul-2024        | 23-Oct-2024     |
 | AS 3.53.0        | Feature       |  30-Oct-2024        | 31-Jan-2025     |
 | AS 3.54.0        | LTS           |  07-Mar-2025        | 31-Apr-2026     |
-=======
->>>>>>> ecf26828
 
 
 
@@ -102,11 +96,8 @@
 | AS 3.36.1        | LTS           |  12-Sep-2022        | 12-Sep-2023     |
 | AS 3.47.0        | Feature       |  12-Sep-2023        | 12-Dec-2023     |
 | AS 3.48.0        | Feature       |  14-Nov-2023        | 14-Feb-2024     |
-<<<<<<< HEAD
 | AS 3.49.0        | Feature       |  16-Jan-2024        | 16-Apr-2024     |
 | AS 3.50.0        | Feature       |  11-Mar-2024        | 11-Jun-2024     |
-=======
->>>>>>> ecf26828
 
 \* Fix for updated Docker Container packaging only
 \*\* Update for the schema description for Pool minimumMonitors
