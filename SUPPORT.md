--- conflicted
+++ resolved
@@ -22,10 +22,6 @@
 | AS 3.36.1        | LTS           |  31-May-2022        | 31-Aug-2023     |
 | AS 3.45.0        | Feature       |  22-May-2023        | 22-Aug-2023     |
 | AS 3.46.0        | Feature       |  24-Jul-2023        | 24-Oct-2023     |
-<<<<<<< HEAD
-=======
-
->>>>>>> 52d434be
 
 Versions no longer supported:
 
