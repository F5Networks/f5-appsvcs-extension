# Changelog
Changes to this project are documented in this file. More detail (including information on releases before 3.4) and links can be found in the AS3 [Document Revision History](https://clouddocs.f5.com/products/extensions/f5-appsvcs-extension/latest/refguide/revision-history.html).

<<<<<<< HEAD
## 3.51.0

### Added
- AUTOTOOL-4262: Add Support for serverScope attribute under Service_Address Class

### Fixed
- AUTOTOOL-4257: SNAT translation address is still referenced by SNAT 

### Changed
=======
## 3.50.2

### Added

### Fixed

### Changed
- AUTOTOOL-4292: Update new SD task hash collision checks to minimize task churn, when updating from most AS3 versions.

### Removed

## 3.50.1

### Added

### Fixed
- AUTOTOOL-4238: ([GitHub Issue 802](https://github.com/F5Networks/f5-appsvcs-extension/issues/802)): Endpoint_Policy action clientSsl does not error or set the false value when 'enable' is specified instead of 'enabled'. To help users who have 'enable' in production either property name will be accepted and work.

### Changed
- AUTOTOOL-4292: Update task hash collision checks to minimize task churn, for AS3 v3.48.X and v3.49.X.
>>>>>>> 4bce581f

### Removed

## 3.50.0
**Important**: Starting from BIG-IP AS3 version 3.50.0, BIG-IP AS3 no longer supports BIG-IP 13.1 to 14.1.x. However, if you are still using the BIG-IP 13.1 to 14.1.x versions, you can use BIG-IP AS3 3.49.0 or earlier.

### Added

### Fixed
- EC-425: Updating only a `Pool_Member adminState` creates two consecutive deletes before the tmsh transaction.
- AUTOTOOL-3941: ([GitHub Issue 740](https://github.com/F5Networks/f5-appsvcs-extension/issues/740)): Unable to use 10.0.0.0/8 as a virtual address.
- AUTOTOOL-4135: Topology Records created in /Common/Shared are being unintentionally deleted.
- AUTOTOOL-4134: ([GitHub Issue 791](https://github.com/F5Networks/f5-appsvcs-extension/issues/791)): Topology Records created in places other than /Common/Shared are being unintentionally deleted.
- AUTOTOOL-4116: `dryRun` does not work when specified in Tenant level controls.

### Changed
- Removed node 4 testing due to the end of support for BIG-IP 13.1 : ([Supported BIG-IP Versions](https://my.f5.com/manage/s/article/K5903)).
- AUTOTOOL-4137: ([GitHub Issue 788](https://github.com/F5Networks/f5-appsvcs-extension/issues/788)): Service-discovery deletes the pool members for each SD (Service Discovery) modification.
- AUTOTOOL-4148: Update per-app for GA.
- AUTOTOOL-4160: Record first and second passes of Common in separate trace files.
- AUTOTOOL-4177: A DELETE to a Tenant or an Application with per-app will now use the previous declarations `schemaVersion` as the saved `schemaVersion`.
- AUTOTOOL-4115: `declarationId` response and logging values in non-POST requests.
- Updates to Service Discovery 1.18.0-2
  - AUTOTOOL-4147: Update packages to latest available versions.
  - AUTOTOOL-4136: Tasks are updated immediately after a PATCH request.

### Removed

## 3.49.0

### Added
- AUTOTOOL-4031: GSLB_Pool with resource record type NAPTR. Only supports flags value of 'a' for members.
- AUTOTOOL-4059: ([GitHub Issue 756](https://github.com/F5Networks/f5-appsvcs-extension/issues/756)): Add handshakeTimeout to TLS_Server and TLS_Client.
- AUTOTOOL-4056: GSLB_Domain with resource record type NAPTR.
- AUTOTOOL-4078: ([GitHub Issue 772](https://github.com/F5Networks/f5-appsvcs-extension/issues/772)): GSLB_Domain load-balancing decision log property
- AUTOTOOL-4050: ([GitHub Issue 512](https://github.com/F5Networks/f5-appsvcs-extension/issues/512)): Invalid default setting for request/response chunking (sustain) in HTTP_Profile on TMOS v15.0+
- AUTOTOOL-4087: ([GitHub Issue 778](https://github.com/F5Networks/f5-appsvcs-extension/issues/778)): Expose SNI for GSLB HTTPS monitor
- AUTOTOOL-4094: Add the declaration id to the restnoded log output upon success and include it in the rest response
- AUTOTOOL-4092: Expose failureRcode properties for GSLB WideIP
- AUTOTOOL-4117: ([GitHub Issue 779](https://github.com/F5Networks/f5-appsvcs-extension/issues/779)): GSLB_Monitor HTTP/HTTPS receiveStatusCodes property
- AUTOTOOL-4111: ([GitHub Issue 321](https://github.com/F5Networks/f5-declarative-onboarding/issues/321)): Add routeDomainEnforcement to Firewall_Policy to allow enforcing the Firewall_Policy on the specified Route Domain's

### Fixed
- AUTOTOOL-4017: All pool member statuses reset to unknown when new member is added to the pool
- AUTOTOOL-4060: Certain AS3 declarations result in "declaration has duplicate values" errors
- AUTOTOOL-4088: Schema validation failure when declaring ICMP Monitor with targetPort or any Monitor with additional properties

### Changed
- Updated to Service Discovery 1.17.0-2
  - Package updates
- AUTOTOOL-3645: ([GitHub 677](https://github.com/F5Networks/f5-appsvcs-extension/issues/677)): Can't use x.x.1 schemaVersion accepted by schema that is x.x.1 codified

### Removed

## 3.48.0

### Added
- AUTOTOOL-4024: ([GitHub Issue 755](https://github.com/F5Networks/f5-appsvcs-extension/issues/755)): Support for http-status policy condition in Endpoint_Policy

### Fixed
- AUTOTOOL-4051: Failure when modifying pools with similar monitor names.
- AUTOTOOL-4000: Existing snatpools and snat-translations in /Common cause error 'Snat translation address /Common/\<address\> is still referenced by a snat pool.'
- AUTOTOOL-3990: Deleting a Service with a virtual address containing a reference to a name containing the string '0.0.0.0' fails to delete on the first attempt
- Escaping for data-group records
- AUTOTOOL-3975: ([GitHub Issue 749](https://github.com/F5Networks/f5-appsvcs-extension/issues/749)): OCSP validator doesn't work with chainCA
- AUTOTOOL-4029: The destination property of a service in a tenant with a name containing the string '0.0.0.0' is incorrectly set
- AUTOTOOL-3995: Ephemeral node not deleted when using batched transaction to delete FQDN template node and LTM pool
- AUTOTOOL-3968: ([GitHub Issue 747](https://github.com/F5Networks/f5-appsvcs-extension/issues/747)): Allow spaces in Security Log Profile network storageFormat
- AUTOTOOL-3985: Improve filtering for per-app requests so that apps not in the declaration are not considered in the diffs.
- AUTOTOOL-1779: ([GitHub Issue 458](https://github.com/F5Networks/f5-appsvcs-extension/issues/458)): Service_Forwarding documentation to reflect valid options
- AUTOTOOL-4057: Set sniDefault property to true for the first certificate by default
- AUTOTOOL-4003: ([GitHub Issue 754](https://github.com/F5Networks/f5-appsvcs-extension/issues/754)): Can't create FQDN pool with shareNodes: true

### Changed
- Updated to Service Discovery 1.16.0-2
  - AUTOTOOL-4052: ([GitHub Issue 759](https://github.com/F5Networks/f5-appsvcs-extension/issues/759)): Support adminState for discovered pool members

### Removed

## 3.47.0

### Added
- AUTOTOOL-3850: Added option for 'controls' in per-app declarations
- AUTOTOOL-3971: Added option to serialize file uploads for dealing with lots of certificates in a declaration
- AUTOTOOL-3728: Add functionality for per-app deployments (beta)
- AUTOTOOL-3915: ([GitHub Issue 701](https://github.com/F5Networks/f5-appsvcs-extension/issues/701)): configuration of "SSL sign hash" parameter in TLS_server and TLS_Client
- AUTOTOOL-3929: client-accepted event to the Policy_Action_Forward class for the Endpoint_Policy class
- AUTOTOOL-3911: ([GitHub Issue 626](https://github.com/F5Networks/f5-appsvcs-extension/issues/626)): Support for http host condition in Endpoint_Policy

### Fixed
- AUTOTOOL-3915: sourceAddress property ignored on non-internal virtuals
- AUTOTOOL-3945: Switching to wildcard monitor with Service Discovery causes 'Cannot convert undefined or null to object'
- AUTOTOOL-3948: Not able to remove pool member's metadata from declaration
- AUTOTOOL-3882: Not able to modify `autopopulate` on FQDN pool members
- AUTOTOOL-3930: Adding new pool with updated monitor failed at posting
- AUTOTOOL-3925: Declaration can fail when switching from redirect to no-redirect with route domain

### Changed

### Removed

## 3.46.2

### Fixed
- AUTOTOOL-4044: Not able to remove pool member's metadata from declaration

## 3.46.1

### Changed
- Promoted to LTS

## 3.46.0

### Added
- AUTOTOOL-3881: ([GitHub Issue 269](https://github.com/F5Networks/f5-appsvcs-extension/issues/269)): Add support for net port-lists
- AUTOTOOL-3821: ([GitHub Issue 269](https://github.com/F5Networks/f5-appsvcs-extension/issues/269)): Add support for port and address lists in virtuals
- AUTOTOOL-3704: Expose metadata property for pools and pool members
- AUTOTOOL-3876: Support for performing AS3 string expansion inside declarative WAF policy
- AUTOTOOL-3866: Add support of route domain as a string for SOCKS profile
- AUTOTOOL-3768: ([GitHub Issue 696](https://github.com/F5Networks/f5-appsvcs-extension/issues/696)): Add support for enable/disable BotDefense profile in Endpoint_Policy

### Fixed
- AUTOTOOL-3842: Updated list of services for Protocol_Inspection_Profile
- AUTOTOOL-3718: ([GitHub Issue 704](https://github.com/F5Networks/f5-appsvcs-extension/issues/704)): Handling of line continuation character in iRule
- AUTOTOOL-3831: Fix issue with running a DELETE after a dry-run on BIG-IQ
- AUTOTOOL-3880: ([GitHub Issue 727](https://github.com/F5Networks/f5-appsvcs-extension/issues/727)): SNAT_Pool handling in /Common/Shared
- AUTOTOOL-3884: Fix idempotency issue with a Pool's minimumMonitors
- AUTOTOOL-3810:  ([GitHub Issue 715](https://github.com/F5Networks/f5-appsvcs-extension/issues/715)): GSLB_Prober_Pool members referred to with "use": "/Common/Shared/[name]"
- AUTOTOOL-3879: AS3 declaration fails on save config from v3.35.0 onwards
- AUTOTOOL-3886: ([GitHub Issue 730](https://github.com/F5Networks/f5-appsvcs-extension/issues/730)): Empty lines are stripped of base64 encoded iRule

### Changed
- Updated to Service Discovery 1.14.0-1
  - Update packages to latest available versions

### Removed
- AUTOTOOL-3871 Remove express package and app.js

## 3.45.0

### Added
- AUTOTOOL-3698: Add webhook option for responses
- AUTOTOOL-3753: Add support for referencing websocket profile to vip by Service class

### Fixed
- AUTOTOOL-3724: Protocol_Inspection_Profile_Service_Compliance_Checks and Protocol_Inspection_Profile_Service_Signature_Checks not displaying any properties in schema reference
- AUTOTOOL-3800: Modifying a GSLB_Server with virtualServerDiscoveryMode may result in offline pool members

### Changed
- AUTOTOOL-3780: Do early path validation
- Updated to Service Discovery 1.13.0-3
  - AUTOTOOL-3581: Upgrade atg-storage to resolve issue with reading data groups when cli preference list-all-properties is enabled
  - AUTOTOOL-3598: ([GitHub Issue 669](https://github.com/F5Networks/f5-appsvcs-extension/issues/669)): When modifying/moving an existing AS3 application from one Route Domain to another, the Service Discovery nodes are not updated to the new Route domain
- AUTOTOOL-3809: Update TLS_Client and TLS_Server properties to include indefinite option. The indefinite option behaves the same as a value of 4294967295
- AUTOTOOL-3811: Module provisioning validation to occur before reference validation to improve error message in failure case

### Removed

## 3.44.0

### Added
- AUTOTOOL-3572: Support "use" reference for virtualServer under GSLB_Pool
- AUTOTOOL-3655: ([GitHub Issue 688](https://github.com/F5Networks/f5-appsvcs-extension/issues/688)): Option to prefer client subnet in GSLB_Domain
- AUTOTOOL-3342: ([GitHub Issue 568](https://github.com/F5Networks/f5-appsvcs-extension/issues/568)): Support resolver and validating-resolver DNS caches

### Fixed
- AUTOTOOL-3331: Service with partial mask and custom route domain fails to POST twice
- AUTOTOOL-3521: ([GitHub Issue 660](https://github.com/F5Networks/f5-appsvcs-extension/issues/660)): Address_Discovery static node type does not work
- AUTOTOOL-3606: ([GitHub Issue 274](https://github.com/F5Networks/f5-appsvcs-extension/issues/274)): expose TLS_Server option to enable/disable "default profile for SNI"
- AUTOTOOL-3325: Improve error handling in SettingsHandler
- AUTOTOOL-3657: Invalid SNAT_Translation error when multiple Tenants with SNAT_Pools are declared
- AUTOTOOL-3666: ([GitHub Issue 691](https://github.com/F5Networks/f5-appsvcs-extension/issues/691)): HTTP_Acceleration_Profile does not handle backslashes in uriExcludeList, uriIncludeList, uriIncludeOverrideList, and uriPinnedList properties.

### Changed

### Removed

## 3.43.0

### Added
- AUTOTOOL-3490: ([GitHub Issue 533](https://github.com/F5Networks/f5-appsvcs-extension/issues/533)): Added lsn-legacy-mode & destination address/port properties in Security_Log_Profile_Nat
- AUTOTOOL-3491: ([GitHub Issue 619](https://github.com/F5Networks/f5-appsvcs-extension/issues/619)): ALG_Log_Profile. Currently requires CGNAT to be provisioned and BIGIP version to be 15.1 or higher
- AUTOTOOL-3492: ([GitHub Issue 575](https://github.com/F5Networks/f5-appsvcs-extension/issues/575)): RTSP_Profile. algLogProfile and logPublisher properties require CGNAT to be provisioned and BIGIP version to be 15.1 or higher
- AUTOTOOL-3494: ([GitHub Issue 576](https://github.com/F5Networks/f5-appsvcs-extension/issues/576)): TFTP_Profile. algLogProfile and logPublisher properties require CGNAT to be provisioned and BIGIP version to be 15.1 or higher
- AUTOTOOL-3493: ([GitHub Issue 570](https://github.com/F5Networks/f5-appsvcs-extension/issues/570)): Add algLogProfile and logPublisher properties to FTP_Profile which requires CGNAT to be provisioned and BIGIP version to be 15.1 or higher
- AUTOTOOL-3615: SOCKS_profile (ltm profile socks) which can be attached to a Service_TCP with profileSOCKS

### Fixed
- AUTOTOOL-2966: GSLB topology records update order fails in unchecked mode
- AUTOTOOL-3517: Shared virtual addresses are not removed when no longer in use
- AUTOTOOL-2489: Unchecked mode fails when URLs have authentication

### Changed
- Updated to Service Discovery 1.12.0-1
  - AUTOTOOL-3640: support for credential objects

### Removed

## 3.42.0

### Added
- AUTOTOOL-975: ([GitHub Issue 156](https://github.com/F5Networks/f5-appsvcs-extension/issues/156)): Add geoip condition to Endpoint_Policy
- AUTOTOOL-3549: ([GitHub Issue 487](https://github.com/F5Networks/f5-appsvcs-extension/issues/487)): SNAT_Translation class (ltm snat-translation)

### Fixed
- AUTOTOOL-2201: ([GitHub Issue 407](https://github.com/F5Networks/f5-appsvcs-extension/issues/407)): Retry on HTTP request timeouts
- AUTOTOOL-3385: ([GitHub Issue 623](https://github.com/F5Networks/f5-appsvcs-extension/issues/623)): Pool member adminState does not match "force offline" behavior in WebUI
- AUTOTOOL-3470: ([GitHub Issue 650](https://github.com/F5Networks/f5-appsvcs-extension/issues/650)): F5 appsvcs throws 404 when the admin user is disabled
- AUTOTOOL-3055: ([GitHub Issue 574](https://github.com/F5Networks/f5-appsvcs-extension/issues/574)): Pool members not rolling back properly on declaration failure

### Changed
- Updated to Service Discovery 1.11.2-1
  - AUTOTOOL-3335: ([GitHub Issue 610](https://github.com/F5Networks/f5-appsvcs-extension/issues/610)): Service Discovery / Consul and jmespathquery to configure priorityGroup for pool members
  - AUTOTOOL-3534: Update packages to latest available versions
- AUTOTOOL-3439: Merge f5-appsvcs-schema into AS3, specifically: Analytics_Profile, Analytics_TCP_Profile, Basic_Auth, Bearer_Token, CA_Bundle, Capture_Filter, Certificate, Certificate_Validator_OCSP, Enum_Country_Analytics, F5_String, JWE, Log_Publisher

### Removed

## 3.41.0

### Added
- AUTOTOOL-3486: ([GitHub Issue 526](https://github.com/F5Networks/f5-appsvcs-extension/issues/526)): Statistics_Profile (ltm profile statistics) and the ability to attach to a Service
- AUTOTOOL-3488: ([GitHub Issue 551](https://github.com/F5Networks/f5-appsvcs-extension/issues/551)): SSL profile: add advanced settings
- AUTOTOOL-3489: ([GitHub Issue 430](https://github.com/F5Networks/f5-appsvcs-extension/issues/430)): DNS_Logging_Profile (ltm profile dns-logging)
- AUTOTOOL-3031: ([GitHub Issue 566](https://github.com/F5Networks/f5-appsvcs-extension/issues/566)): GSLB_Domain missing the persistence option

### Fixed
- AUTOTOOL-3305: ([GitHub Issue 606](https://github.com/F5Networks/f5-appsvcs-extension/issues/606)): Unable to reference existing virtual addresses that exist in Common in route domains
- AUTOTOOL-3336: ([GitHub Issue 613](https://github.com/F5Networks/f5-appsvcs-extension/issues/613)): Unable to use use-references to single-letter Tenants or Applications
- AUTOTOOL-3347: Mapped IPv4 Addresses are not idempotent
- AUTOTOOL-3511: PATCH request fails to add new tenant to existing declaration

### Changed
- AUTOTOOL-3475: Update AS3 documentation for TLS_Server SSL protocols
- Updated to Service Discovery 1.10.15-3
  - AUTOTOOL-3450: ([GitHub Issue 614](https://github.com/F5Networks/f5-appsvcs-extension/issues/614)): Pool Member cannot be assigned to node and errors when nodes  "id" field matches IP address

### Removed

## 3.40.0

### Added
- AUTOTOOL-3448: ([GitHub Issue 562](https://github.com/F5Networks/f5-appsvcs-extension/issues/562)): Inband monitor (Monitor_Inband class). To access, create a Monitor and set 'monitorType' to 'inband'.
- AUTOTOOL-3441: ([GitHub Issue 640](https://github.com/F5Networks/f5-appsvcs-extension/issues/640)): HTTP_Profile properties enforceRFCCompliance and allowBlankSpaceAfterHeaderName.
- AUTOTOOL-3444: ([GitHub Issue 643](https://github.com/F5Networks/f5-appsvcs-extension/issues/643)): Stateless Service_UDP. To use set virtualType property to "stateless".

### Fixed
- AUTOTOOL-3066: ([GitHub Issue 578](https://github.com/F5Networks/f5-appsvcs-extension/issues/578)): Issues with GSLB Pool that refers to a GSLB Server with virtualServerDiscoveryMode enabled.
- AUTOTOOL-3417: Intermittent security profile errors when AFM is not provisioned
- AUTOTOOL-3410: Duplicate APM policies accumulating on POST
- AUTOTOOL-3408: ([GitHub Issue 634](https://github.com/F5Networks/f5-appsvcs-extension/issues/634)): Unable to import ssl certificate with CRLF line endings
- AUTOTOOL-3442: ([GitHub Issue 644](https://github.com/F5Networks/f5-appsvcs-extension/issues/644)): "redirect80: true" is creating a disabled HTTP VIP after upgrading to v3.39.0
- AUTOTOOL-3435: ([GitHub Issue 638](https://github.com/F5Networks/f5-appsvcs-extension/issues/638)): Cannot create multiple websocket profiles
- AUTOTOOL-3440: ([GitHub Issue 641](https://github.com/F5Networks/f5-appsvcs-extension/issues/641)): AS3 assumes .key extension for private key when no extension is listed
- AUTOTOOL-3418: ([GitHub Issue 637](https://github.com/F5Networks/f5-appsvcs-extension/issues/637)): Cannot set GSLB_Server proberPool property to a 'use' reference

### Changed
- AUTOTOOL-3318: f5fetch keyword replaced by f5PostProcess keyword in the schema
- AUTOTOOL-3361: f5certExtract keyword replaced by f5PostProcess keyword in the schema
- AUTOTOOL-3363: f5include keyword replaced by f5PostProcess keyword in the schema
- AUTOTOOL-3360: f5modules keyword replaced by f5PostProcess keyword in the schema
- AUTOTOOL-3317: f5bigComponent keyword replaced by f5PostProcess keyword in the schema
- AUTOTOOL-3359: f5expand keyword replaced by f5PostProcess keyword in the schema
- Updated to Service Discovery 1.10.15-1
  - AUTOTOOL-3358: Switched to atg-shared-utilities for encryption/decryption

### Removed

## 3.39.0

### Added
- AUTOTOOL-3350: Attachment of SIP profile to Service_UDP
- AUTOTOOL-3294: ([GitHub Issue 523](https://github.com/F5Networks/f5-appsvcs-extension/issues/523)): Add control of virtual server admin state

### Fixed
- AUTOTOOL-3303: ([GitHub Issue 605](https://github.com/F5Networks/f5-appsvcs-extension/issues/605)): Service with virtual address of "0.0.0.0" and shareAddresses set to true is not idempotent

### Changed
- AUTOTOOL-3056: f5pointsTo keyword replaced by f5PostProcess keyword in the schema
- AUTOTOOL-3316: f5virtualAddress keyword replaced by f5PostProcess keyword in the schema
- Updated to Service Discovery 1.10.14-1
  - AUTOTOOL-3372: Update packages to latest available versions

### Removed

## 3.38.0

### Added
- AUTOTOOL-3301: ([GitHub Issue 598](https://github.com/F5Networks/f5-appsvcs-extension/issues/598)): Attachment of SMTPS profile to Service_TCP and Servce_UDP classes via TLS_Server smtpsStartTLS property
- AUTOTOOL-3293: ([GitHub Issue 601](https://github.com/F5Networks/f5-appsvcs-extension/issues/601))): Add missing TLS_Server, TLS_Client objects

### Fixed
- AUTOTOOL-3138: ([GitHub Issue 599](https://github.com/F5Networks/f5-appsvcs-extension/issues/599)): Changes still applied despite 422 error for optimisticLockKey
- AUTOTOOL-3111: ([GitHub Issue 586](https://github.com/F5Networks/f5-appsvcs-extension/issues/586)): Unable to create "Data_Group" using "externalFilePath": Failed! exit_code (22)
- AUTOTOOL-2963: ([GitHub Issue 546](https://github.com/F5Networks/f5-appsvcs-extension/issues/546)): Declaration containing a service with an IPv6 address and a custom route domain can fail on a second POST
- AUTOTOOL-3068: ([GitHub Issue 580](https://github.com/F5Networks/f5-appsvcs-extension/issues/580)): Base64 encoded certificates are not uploaded properly
- AUTOTOOL-3139: ([GitHub Issue 596](https://github.com/F5Networks/f5-appsvcs-extension/issues/596)): Handle multiple words in monitor environment variables
- AUTOTOOL-3326: ([GitHub Issue 611](https://github.com/F5Networks/f5-appsvcs-extension/issues/611)): External data group cannot be updated after creation
- AUTOTOOL-3306: ([GitHub Issue 607](https://github.com/F5Networks/f5-appsvcs-extension/issues/607)): Service_Address is not idempotent with any6 address and route domain
- AUTOTOOL-3345: Service_Generic, Service_SCTP, Service_L4, and Service_Forwarding classes fail when virtualAddresses property is not specified
- AUTOTOOL-3341: Cannot add aliases to GSLB_Domain object
- AUTOTOOL-3050: ([GitHub Issue 572](https://github.com/F5Networks/f5-appsvcs-extension/issues/572)): Unable to change Pool member in /Common/Shared from static to FQDN if both members resolve to the same IP

### Changed
- AUTOTOOL 3356: Return a 500, instead of 404, status code when declaration state cannot be fetched from the BIG-IP
- Updated to Service Discovery 1.10.13-1
  - AUTOTOOL-3147: Update packages to latest available versions
- Increased log visibility of some error messages

### Removed

## 3.37.0

### Added
- AUTOTOOL-601: Add support for specifying minimum device version in the schema. Add support for returning warnings
  in the results when properties do not meet the minimum version.
- AUTOTOOL-3094: Add support for DOS_Profile.allowlist without AFM provisioning
- AUTOTOOL-3015: ([GitHub Issue 544](https://github.com/F5Networks/f5-appsvcs-extension/issues/544)): Apply WAF overrides on file property
- AUTOTOOL-3140: ([GitHub Issue 594](https://github.com/F5Networks/f5-appsvcs-extension/issues/594)): Ratio property in GSLB_Domain class pools
- AUTOTOOL-3129: ([GitHub Issue 590](https://github.com/F5Networks/f5-appsvcs-extension/issues/590)): GSLB_iRule class and attachment to GSLB_Domain

### Fixed
- AUTOTOOL-3121: Pool members with duplicate addresses in route domain 0 do not fail validation

### Changed
- Updated to Service Discovery 1.10.12-3
  - AUTOTOOL-3073: Update packages to latest available versions
- AUTOTOOL-3116: f5node keyword replaced by f5PostProcess keyword in the schema

### Removed
- Remove schema source files from build output

## 3.36.1

### Added

### Fixed

### Changed
- Promoted to LTS

### Removed

## 3.36.0

### Added

### Fixed
- AUTOTOOL-3033: SSL Orchestrator access profiles cannot be attached because rba and websso profiles are automatically attached
- AUTOTOOL-3030: SD nodes prevent partition delete
- AUTOTOOL-3053: POST with 'updateMode: complete' fails after a DELETE
- AUTOTOOL-3041: ([GitHub Issue 569](https://github.com/F5Networks/f5-appsvcs-extension/issues/569)): ignoreChanges not working properly in external data-groups
- AUTOTOOL-1105: Cannot use certificates from shared application
- AUTOTOOL-3034: ([GitHub Issue 567](https://github.com/F5Networks/f5-appsvcs-extension/issues/567)): GSLB Topology Records are sometimes lost
- AUTOTOOL-3058: ([GitHub Issue 581](https://github.com/F5Networks/f5-appsvcs-extension/issues/581)): TMSH CLI script can fail under load due to timeout

### Changed
- AUTOTOOL-2936: f5secret keyword replaced by f5PostProcess keyword in the schema
- AUTOTOOL-2961: f5LongSecret keyword replaced by f5PostProcess keyword in the schema
- AUTOTOOL-3099: Do not store GET requests to /declare in the task history
- Updated to Service Discovery 1.10.11-1
  - AUTOTOOL-3087: SD can fail with 'Invalid status code: 1' due to saving tasks too quickly
  - AUTOTOOL-2987: Update packages to latest available versions
  - AUTOTOOL-3105: Tasks can be lost on restnoded restart

### Removed
- AUTOTOOL-3090: Code and schema description references specific to BIGIP versions 12.1 and 13.0

## 3.35.0

### Added
- AUTOTOOL-602: ([GitHub Issue 137](https://github.com/F5Networks/f5-appsvcs-extension/issues/137)): Reference ip-intelligence policies
- AUTOTOOL-1146: ([GitHub Issue 161](https://github.com/F5Networks/f5-appsvcs-extension/issues/161)): Allow for named nodes
- AUTOTOOL-2843: Attach Integrated Bot Defense Profiles
- AUTOTOOL-2984: Support route-domain names as strings for HTTP Profile Explicit objects

### Fixed
- AUTOTOOL-2937: Does not block on persisting BIG-IP state
- AUTOTOOL-2999: Task can hang while waiting for a script to finish
- AUTOTOOL-2725: ([GitHub Issue 506](https://github.com/F5Networks/f5-appsvcs-extension/issues/506)): URL fetch of certificates results in corrupted files
- AUTOTOOL-2878: ([GitHub Issue 530](https://github.com/F5Networks/f5-appsvcs-extension/issues/530)): AS3 Schema issue where it applies incorrect restriction if serverType is undefined
- AUTOTOOL-3036: Service Discovery secrets are not encrypted on BIG-IQ
- AUTOTOOL-2980: ([GitHub Issue 553](https://github.com/F5Networks/f5-appsvcs-extension/issues/553)): AS3 fails with unspecific error when an external data group externalFilePath has an invalid HTTP response code

### Changed
- Updated to Service Discovery 1.10.8-1
  - AUTOTOOL-2974: ([GitHub Issue 479](https://github.com/F5Networks/f5-appsvcs-extension/issues/479)): Existing FQDN nodes break Service Discovery
- AUTOTOOL-2787: f5modules for Access_Profile and Per_Request_Access_Policy

### Removed

## 3.34.0

### Added
- AUTOTOOL-2876: ([GitHub Issue 511](https://github.com/F5Networks/f5-appsvcs-extension/issues/511)): Expand external data group URL fetching
- AUTOTOOL-2940: ([GitHub Issue 539](https://github.com/F5Networks/f5-appsvcs-extension/issues/539)): Add proxy request as an event to more LTM policy items
- AUTOTOOL-693: ([GitHub Issue 131](https://github.com/F5Networks/f5-appsvcs-extension/issues/131)): Add support for Endpoint_Policy log action type

### Fixed
- AUTOTOOL-686: ([GitHub 123](https://github.com/F5Networks/f5-appsvcs-extension/issues/123)): Referencing persistence profiles results in mcpd error
- AUTOTOOL-2910: Failure to fetch stored declarations results in incorrect 204 response
- AUTOTOOL-2206: Unchecked mode fails when shareNodes true and declaration moves pool from Tenant/Application to Common/Shared
- AUTOTOOL-2906: ([GitHub 525](https://github.com/F5Networks/f5-appsvcs-extension/issues/525)): Sync settings updates on devices that are in a cluster.
- AUTOTOOL-2203: Unchecked mode fails for several of the GSLB classes when the GSLB object is changed

### Changed
- Updated to Service Discovery 1.10.6-1
  - Switch to atg-storage
  - Update packages to latest available versions

### Removed

## 3.33.0

### Added
- AUTOTOOL-2730: ([GitHub Issue 392](https://github.com/F5Networks/f5-appsvcs-extension/issues/392)): Support disabling of SSL on TLS profiles
- AUTOTOOL-2727: ([GitHub Issue 489](https://github.com/F5Networks/f5-appsvcs-extension/issues/489)): Support SNAT option in LTM policy forward actions
- AUTOTOOL-2729: ([GitHub Issue 462](https://github.com/F5Networks/f5-appsvcs-extension/issues/462)): Expose virtual.rate-limit property

### Fixed
- AUTOTOOL-2782: ([GitHub 514](https://github.com/F5Networks/f5-appsvcs-extension/issues/514)): Redirect server created by setting Service_HTTPS redirect80 true always allows all VLANs
- AUTOTOOL-1513: ([GitHub 252](https://github.com/F5Networks/f5-appsvcs-extension/issues/252)): Leading comment stripped from iRule
- AUTOTOOL-2826: Too many ICR requests when searching for gtm monitors
- AUTOTOOL-2786: ([GitHub 516](https://github.com/F5Networks/f5-appsvcs-extension/issues/516)): HTTP_Profile insertHeader.value is not idempotent with double quotes or question marks
- AUTOTOOL-2883: Unable to Post declaration with service discovery after upgrade from v3.30.0
- AUTOTOOL-2204: Unchecked mode fails when using Service_TCP in /Common/Shared with sharedAddresses true

### Changed
- Updated to Service Discovery 1.10.3-1
  - AUTOTOOL-2848: Service Discovery sometimes fails to delete task with external node
  - AUTOTOOL-2714: Add consul SD integration test
  - AUTOTOOL-2851: Service Discovery tries to delete pre-existing nodes before defaulting to metadata removal
- AUTOTOOL-2630: Remove dependence on Service Discovery for encryption

### Removed

## 3.32.1

### Added

### Fixed
- AUTOTOOL-2883: Unable to Post declaration with service discovery after upgrade from v3.30.0

### Changed

### Removed

## 3.32.0

### Added
- AUTOTOOL-2720: Configure HTTP connect profile
- AUTOTOOL-2726: ([GitHub 478](https://github.com/F5Networks/f5-appsvcs-extension/issues/478)): Support ignoreChanges on Resource_URL
- AUTOTOOL-2799: ([GitHub 364](https://github.com/F5Networks/f5-appsvcs-extension/issues/364)): Expose all protocols in Firewall rules
- AUTOTOOL-2728: ([GitHub Issue 471](https://github.com/F5Networks/f5-appsvcs-extension/issues/471)): Use AS3 to reference a datagroup in a condition in a Local Traffic Policy

### Fixed
- AUTOTOOL-664: Honor the iRules order that is specified in a declaration
- AUTOTOOL-2708: ([GitHub Issue 496](https://github.com/F5Networks/f5-appsvcs-extension/issues/496)): Tenants with names containing periods and non-zero route domains
- AUTOTOOL-2719: ([GitHub Issue 502](https://github.com/F5Networks/f5-appsvcs-extension/issues/502)): Service Discovery can't be disabled if tasks endpoint not available
- AUTOTOOL-2690: ([GitHub Issue 493](https://github.com/F5Networks/f5-appsvcs-extension/issues/493)): controls.dryRun and controls.traceResponse breaking GCP service discovery
- AUTOTOOL-2738: ([GitHub Issue 508](https://github.com/F5Networks/f5-appsvcs-extension/issues/508)): Patch operations do not work with no initial declaration
- AUTOTOOL-2751: Patch action is not properly filtered by path
- AUTOTOOL-2770: State not properly rolled back on shareNodes failure
- AUTOTOOL-2781: ([GitHub 513](https://github.com/F5Networks/f5-appsvcs-extension/issues/513)): Escaping curly brackets in quoted strings

### Changed
- Updated to Service Discovery 1.10.1-1

### Removed

## 3.31.0

### Added
- AUTOTOOL-1242: ([GitHub Issue 226](https://github.com/F5Networks/f5-appsvcs-extension/issues/226)): Add HTML profile
- AUTOTOOL-1895: ([GitHub Issue 330](https://github.com/F5Networks/f5-appsvcs-extension/issues/330)): Support synCookieEnable/Allowlist for L4_Profiles
- AUTOTOOL-1795: ([GitHub Issue 321](https://github.com/F5Networks/f5-appsvcs-extension/issues/321)): OpenAPI documentation for /task endpoint when fetching results of a GET request
- AUTOTOOL-1793: ([GitHub Issue 320](https://github.com/F5Networks/f5-appsvcs-extension/issues/320)): OpenAPI spec is missing properties for results array for /task endpoint
- AUTOTOOL-2681: ([GitHub Issue 479](https://github.com/F5Networks/f5-appsvcs-extension/issues/479)): Pool member route domain (static)
- AUTOTOOL-2678: ([GitHub Issue 485](https://github.com/F5Networks/f5-appsvcs-extension/issues/485)): Add remaining HTML_Rules
- AUTOTOOL-1699: ([GitHub Issue 297](https://github.com/F5Networks/f5-appsvcs-extension/issues/297)): policyNAT now allowed on forwarding services

### Fixed
- AUTOTOOL-1630: ([GitHub Issue 278](https://github.com/F5Networks/f5-appsvcs-extension/issues/278)): Websocket profile is not attached from shared profile
- AUTOTOOL-2635: ([GitHub Issue 482](https://github.com/F5Networks/f5-appsvcs-extension/issues/482)): Respect the order in which Wide IP pools are provided

### Changed
- AUTOTOOL-2682: Update Service_Generic schema description
- Updated to Service Discovery 1.10.0-1
  - AUTOTOOL-2667: ([GitHub Issue 479](https://github.com/F5Networks/f5-appsvcs-extension/issues/479)): Pool member route domain (SD)

### Removed

## 3.30.1

### Added

### Fixed
AUTOTOOL-2707: Task fails due to maxBuffer exceeded

### Changed
- Updated to Service Discovery 1.9.3-3
  - AUTOTOOL-2707: Task fails due to maxBuffer exceeded

### Removed

## 3.30.0

### Added
- AUTOTOOL-2607: Add support for Controls.dryRun
- AUTOTOOL-1571: ([GitHub Issue 259](https://github.com/F5Networks/f5-appsvcs-extension/issues/259)): Support for external GSLB monitors
- AUTOTOOL-2534: ([GitHub Issue 455](https://github.com/F5Networks/f5-appsvcs-extension/issues/455)): Retry on network error (ECONNREFUSED, EAI_AGAIN, etc)
- AUTOTOOL-2608: Controls query parameters
- AUTOTOOL-2575: ([GitHub Issue 453](https://github.com/F5Networks/f5-appsvcs-extension/issues/453)): Add use support for chainCA property in Certificates
- AUTOTOOL-1241: HTML_Rule tag-append-html

### Fixed
- AUTOTOOL-2590: ([GitHub Issue 475](https://github.com/F5Networks/f5-appsvcs-extension/issues/475)): GSLB_Topology_Records fail when referencing GSLB_Pool
- AUTOTOOL-2637: ([GitHub Issue 483](https://github.com/F5Networks/f5-appsvcs-extension/issues/483)): AS3 sometimes tries to remove shared nodes that are in use by Service Discovery
- AUTOTOOL-2620: WAF policy load from file fails when using targetHost
- AUTOTOOL-2617: GSLB_Topology_Records can sometimes fail with "nonexistent pool" message when referencing GSLB_Pool (fixed on BIG-IP version 14.1+)
- AUTOTOOL-2618: GSLB_Topology_Records can sometimes fail with "already exists" message when referencing GSLB_Data_Center (fixed on BIG-IP version 14.1+)
- AUTOTOOL-2625: Tenant filtering does not work on BIG-IQ GET requests

### Changed
- AUTOTOOL-2452: Remove SD dependency for URLs with auth
- Updated to Service Discovery 1.9.2-1
  - AUTOTOOL-2637: Service Discovery removes metadata from nodes that are still in use by other tasks

### Removed

## 3.29.0

### Added
- AUTOTOOL-1055: ([GitHub Issue 184](https://github.com/F5Networks/f5-appsvcs-extension/issues/184)): Add iFile support
- AUTOTOOL-2508: Add Pool allow-nat and allow-snat support
- AUTOTOOL-2559: Add "remark" property to L4_Profile
- AUTOTOOL-2483: ([GitHub Issue 411](https://github.com/F5Networks/f5-appsvcs-extension/issues/411)): Add 'exists' and 'does-not-exist' operands for Endpoint_Policy_Compare_String
- AUTOTOOL-2548: Improve error when using profileBotDefense bigip-pointer on BIG-IPs prior to 14.1
- AUTOTOOL-2545: Add events to Policy_Condition_TCP

### Fixed
- AUTOTOOL-2469: ([GitHub Issue 450](https://github.com/F5Networks/f5-appsvcs-extension/issues/450)): AS3 fails to start due to socket hang-up error
- AUTOTOOL-1837: ([GitHub Issue 324](https://github.com/F5Networks/f5-appsvcs-extension/issues/324)): Error with IPv6 Service_Address on custom route domain
- AUTOTOOL-2377: ([GitHub Issue 436](https://github.com/F5Networks/f5-appsvcs-extension/issues/436)): TCP Monitor remove send/receive requirement to bring it in line with TMSH
- AUTOTOOL-2420: ([GitHub Issue 443](https://github.com/F5Networks/f5-appsvcs-extension/issues/443)): Persist /Common/Shared across multiple declarations
- AUTOTOOL-2514: Shared node logic failing for /Common/Shared
- AUTOTOOL-2522: ([GitHub Issue 461](https://github.com/F5Networks/f5-appsvcs-extension/issues/461)): Service Discovery is not idempotent when AS3 shared nodes overlap
- AUTOTOOL-2499: ([GitHub Issue 457](https://github.com/F5Networks/f5-appsvcs-extension/issues/457)): Tenants sometimes missing in responses and tasks when posting to declare/[Tenant].
- AUTOTOOL-2498: ([GitHub Issue 456](https://github.com/F5Networks/f5-appsvcs-extension/issues/456)): Order of returned tasks changed with 3.26.0
- AUTOTOOL-1871: ([GitHub Issue 332](https://github.com/F5Networks/f5-appsvcs-extension/issues/332)): Optimistic Lock Key breaks with Common tenant

### Changed
- Updated to Service Discovery 1.9.1-1
  - AUTOTOOL-2522: Service Discovery tags pre-existing nodes with metadata that share a discovered IP
  - AUTOTOOL-2441: Updated packages to reflect changes in cloud-libs
  - AUTOTOOL-2558: Fix GCE on BIG-IP 13.0-14.0
- AUTOTOOL-2567: Make ADC.id optional

### Removed

## 3.28.0

### Added
- AUTOTOOL-2378: Add metadata to determine if SD task is from AS3
- AUTOTOOL-2240: ([GitHub Issue 376](https://github.com/F5Networks/f5-appsvcs-extension/issues/376)): Expose hostname-whitelist as forwardProxyBypassAllowlist in TLS_Server
- AUTOTOOL-2264: Setting to disable and uninstall f5-service-discovery
- AUTOTOOL-1382: ([GitHub Issue 240](https://github.com/F5Networks/f5-appsvcs-extension/issues/240)): Add OAuth2 support to URL
- AUTOTOOL-2440: ([GitHub Issue 390](https://github.com/F5Networks/f5-appsvcs-extension/issues/390)): Add HTTP method Endpoint_Policy condition
- AUTOTOOL-2421: ([GitHub Issue 423](https://github.com/F5Networks/f5-appsvcs-extension/issues/423)): New client SSL profile naming scheme
- AUTOTOOL-2430: ([GitHub Issue 442](https://github.com/F5Networks/f5-appsvcs-extension/issues/442)): Option to disable the mode for TLS_Server

### Fixed
- AUTOTOOL-2371: websecurity profile overly being applied
- AUTOTOOL-2291: ([GitHub Issue 419](https://github.com/F5Networks/f5-appsvcs-extension/issues/419)): Declaration fails when shareAddresses is used with redirect80
- AUTOTOOL-2369: APM created nodes cause conflict failures
- AUTOTOOL-2367: ([GitHub Issue 304](https://github.com/F5Networks/f5-appsvcs-extension/issues/304)): clientTLS specified on unsupported Service returns "undefined" error
- AUTOTOOL-2438: Authentication failure on remote target host
- AUTOTOOL-2418: Normalize octal IP addresses into decimal format
- AUTOTOOL-2468: ([GitHub Issue 451](https://github.com/F5Networks/f5-appsvcs-extension/issues/451)): AS3 occasionally fails to start when loading ATG Storage config

### Changed
- Updated to Service Discovery 1.8.2-1
  - AUTOTOOL-2449: Add lastDiscoveryResult property to tasks
  - AUTOTOOL-2463: Fix Firewall_Address_List creation failures
  - AUTOTOOL-2462: Fix GCE on BIG-IP 13.0-14.0
- AUTOTOOL-2447: ([GitHub Issue 445](https://github.com/F5Networks/f5-appsvcs-extension/issues/445)): "code" value in /declare response is not always numeric

### Removed

## 3.27.0

### Added
- AUTOTOOL-252: ([GitHub Issue 85](https://github.com/F5Networks/f5-appsvcs-extension/issues/85)): Add mqttEnabled to Service_TCP
- AUTOTOOL-1151: ([GitHub Issue 210](https://github.com/F5Networks/f5-appsvcs-extension/issues/210)): Expose LTM policy tcl action
- AUTOTOOL-2238: Support projectId in GCE Address Discovery
- AUTOTOOL-2156: ([GitHub Issue 389](https://github.com/F5Networks/f5-appsvcs-extension/issues/389)): Add PostgreSQL monitor
- AUTOTOOL-2302: The option to disable f5-service-discovery (initial work)

### Fixed
- AUTOTOOL-2237: Virtual server missing profile required by iRule with WEBSSO
- AUTOTOOL-1884: ([GitHub Issue 340](https://github.com/F5Networks/f5-appsvcs-extension/issues/340)): /Common/Shared nodes conflict with shared nodes
- AUTOTOOL-2271: ([GitHub Issue 416](https://github.com/F5Networks/f5-appsvcs-extension/issues/416)): Unable to delete shared nodes that use fqdnPrefix property
- AUTOTOOL-2214: ([GitHub Issue 408](https://github.com/F5Networks/f5-appsvcs-extension/issues/408)): Fix handling of escaped quotation mark
- AUTOTOOL-2140: ([GitHub Issue 401](https://github.com/F5Networks/f5-appsvcs-extension/issues/401)): Fix SD error when show=expanded
- AUTOTOOL-2272: ([GitHub Issue 418](https://github.com/F5Networks/f5-appsvcs-extension/issues/418)): Cannot read property 'forEach' of undefined
- AUTOTOOL-2202: ([GitHub Issue 406](https://github.com/F5Networks/f5-appsvcs-extension/issues/406)): Global lock is sometimes released twice
- AUTOTOOL-2294: iRule expansion doesn't work inside iRule imported via URL

### Changed
- AUTOTOOL-1243: ([GitHub Issue 234](https://github.com/F5Networks/f5-appsvcs-extension/issues/234)): Remove f5label and f5remark custom schema formats
- Remove f5base64 and f5long-id custom schema formats
- AUTOTOOL-2265: ([GitHub Issue 325](https://github.com/F5Networks/f5-appsvcs-extension/issues/325)): Service_Forwarding objects should disable ARP and ICMP Echo
- AUTOTOOL-2324: ([GitHub Issue 426](https://github.com/F5Networks/f5-appsvcs-extension/issues/426)): Update schema description for Policy_Action_Persist disable property
- AUTOTOOL-2263: Improve performance of ASM policy fetches

### Removed

## 3.26.1

### Added

### Fixed
- AUTOTOOL-2454: ([GitHub Issue 446](https://github.com/F5Networks/f5-appsvcs-extension/issues/446)): AS3.26 failed installation on 12.1.x. This is just a rebuild with a different rpmbuild version. No functional changes.

### Changed

### Removed

## 3.26.0

### Deprecated
- This release will be the last release to support BIG-IP 12.1

### Added
- AUTOTOOL-577: ([GitHub Issue 270](https://github.com/F5Networks/f5-appsvcs-extension/issues/270)): Adding new botDefense properties to Security_Log_Profile
- AUTOTOOL-2055: ([GitHub Issue 375](https://github.com/F5Networks/f5-appsvcs-extension/issues/375)) Embed JSON/XML WAF policies in AS3 declaration
- AUTOTOOL-1965: ([GitHub Issue 68](https://github.com/F5Networks/f5-appsvcs-extension/issues/68)): API protection profile reference in Service_HTTP(S)

### Fixed
- AUTOTOOL-2087: ([GitHub Issue 391](https://github.com/F5Networks/f5-appsvcs-extension/issues/391)): GET on /info or /declare endpoint cause BIG-IP to go into "Changes Pending" in HA
- AUTOTOOL-1375: Unchecked mode now properly handles iControl_post commands
- AUTOTOOL-2216: ([GitHub Issue 409](https://github.com/F5Networks/f5-appsvcs-extension/issues/409)): FQDN service discovery does not create node in /Common when shareNodes: true
- AUTOTOOL-2217: ([GitHub Issue 410](https://github.com/F5Networks/f5-appsvcs-extension/issues/410)): Fix handling of Certificate chainCA references
- AUTOTOOL-2208: "Cannot convert undefined or null to object" when configuring consul via BIG-IQ
- AUTOTOOL-2247: GSLB Wide IP last-resort-pool now requires a value if in the CLI
- AUTOTOOL-2589: ([GitHub Issue 474](https://github.com/F5Networks/f5-appsvcs-extension/issues/474)): responseTemplate trouble with curly braces

### Changed
- AUTOTOOL-2093: Alias and deprecate various properties in DOS_Profile class
- AUTOTOOL-2065: Improve error message with invalid JWE protected header
- AUTOTOOL-2162: Improve error message around modifying Service Address address

### Removed

## 3.25.0

### Added
- AUTOTOOL-2010: The property synCookieAllowlist as a functionally equivalent and eventual replacement of synCookieWhitelist in the TCP_Profile class
- AUTOTOOL-2064: ([GitHub Issue 374](https://github.com/F5Networks/f5-appsvcs-extension/issues/374)): Add enabled property to GSLB_Pool_Member classes
- AUTOTOOL-1881: Log version on startup
- AUTOTOOL-2102: ([GitHub Issue 381](https://github.com/F5Networks/f5-appsvcs-extension/issues/381)): Add renegotiationEnabled and retainCertificateEnabled properties to TLS_Client and TLS_Server classes
- AUTOTOOL-2103: ([GitHub Issue 380](https://github.com/F5Networks/f5-appsvcs-extension/issues/380)): Add Monitor HTTP/2 class

### Fixed
- Service failure when including reference to Service_Address and SNAT is set to "self"
- AUTOTOOL-864: ([GitHub Issue 172](https://github.com/F5Networks/f5-appsvcs-extension/issues/172)): HTTP2 profiles are not compatible with Service_HTTP
- AUTOTOOL-1572: Service source address does not match route domain of Service_Address on BIG-IP
- AUTOTOOL-2068: Access profiles not updated if they are referenced by an iRule
- AUTOTOOL-2057: ([GitHub Issue 378](https://github.com/F5Networks/f5-appsvcs-extension/issues/378)): Unable to delete string data-group record with port
- AUTOTOOL-1979: Imported Access Profiles leave duplicates in tenant root
- AUTOTOOL-2035: ([GitHub Issue 370](https://github.com/F5Networks/f5-appsvcs-extension/issues/370)): Service in /Common is not idempotent
- AUTOTOOL-2100: Unable to create an Endpoint_Policy when using semi-colons
- AUTOTOOL-638: ([GitHub Issue 122](https://github.com/F5Networks/f5-appsvcs-extension/issues/122)): Data store interactions cause errors in mcpd log

### Changed
- Updated to Service Discovery 1.5.0-3
  - AUTOTOOL-2049: Service Discovery sometimes fails. Fix race condition for event based tasks. (1.4.1-1)
  - AUTOTOOL-1213: Add managed identities support to Azure Service Discovery (1.5.0-1)
  - AUTOTOOL-2088: Use Address field rather than Node field for Consul
  - AUTOTOOL-638: ([GitHub Issue 122](https://github.com/F5Networks/f5-appsvcs-extension/issues/122)) Data store interactions cause errors in mcpd log
- AUTOTOOL-2107: Disallow renaming GSLB_Server in /Common
- Update sending of Common/Shared for BIG-IQ 8.0

### Removed

## 3.24.0

### Added
- AUTOTOOL-1880: AS3 now updates virtuals to point to updated APM access profiles (AS3 Access_Profile class)
- AUTOTOOL-1893: ([GitHub Issue 329](https://github.com/F5Networks/f5-appsvcs-extension/issues/329)): Add support for depends-on property for GSLB Pool members
- AUTOTOOL-1945: Add fqdnPrefix property to Pool_Member
- AUTOTOOL-1919: Validated support for Declarative WAF
- AUTOTOOL-576: ([GitHub Issue 117](https://github.com/F5Networks/f5-appsvcs-extension/issues/117) and [163](https://github.com/F5Networks/f5-appsvcs-extension/issues/163)): allow custom jmesquery to fetch ports for Consul Service Discovery
- Allow configuration of async task storage through /settings
- AUTOTOOL-2044: Add environmentVariables property to Monitor_External class
- AUTOTOOL-2048: ([GitHub Issue 173](https://github.com/F5Networks/f5-appsvcs-extension/issues/173)): Allow $schema property in declarations
- AUTOTOOL-1391: ([GitHub Issue 242](https://github.com/F5Networks/f5-appsvcs-extension/issues/242)): Add support for HTTP MRF Routing on Services
- AUTOTOOL-1603: Add egress option for profileHTTP2
- AUTOTOOL-1053: ([GitHub Issue 153](https://github.com/F5Networks/f5-appsvcs-extension/issues/153)): VDI profile reference

### Fixed
- AUTOTOOL-1787: Unable to overwrite WAF policy settings if URL does not end with '.xml'
- AUTOTOOL-1999: IPv6 source address of `::` is mangled and configured as `:`
- AUTOTOOL-1946: ([GitHub Issue 345](https://github.com/F5Networks/f5-appsvcs-extension/issues/345)): CIDR address not applied to redirect server
- AUTOTOOL-1885: ([GitHub Issue 339](https://github.com/F5Networks/f5-appsvcs-extension/issues/339)): Incorrect Service netmask value from Service_Address on BIG-IP
- AUTOTOOL-1839: ([GitHub Issue 313](https://github.com/F5Networks/f5-appsvcs-extension/issues/313)): Use style pointers do not work across multiple declarations

### Changed
- Updated to Service Discovery 1.4.0-1
  - AUTOTOOL-1751,AUTOTOOL-650,AUTOTOOL-969,AUTOTOOL-780: bulk add/delete nodes
  - create "lock" around issuing tmsh commands (only allow one at a time)
  - distribute tasks across time interval
  - fixes to error handling when update failed
  - avoid unncessary tmsh updates
  - fix error where nodes persisted after deleting task
  - run update as an async process
  - defer saves to DataStore
  - AUTOTOOL-576: allow custom jmesquery to fetch ports
- AUTOTOOL-1853: Update npm packages

### Removed

## 3.23.0

### Added
- AUTOTOOL-1687: Reuse service discovery results with multiple pools.
- AUTOTOOL-1835: Add alertTimeout property to TLS_Client and TLS_Server classes.
- AUTOTOOL-1766: Add ports to Procotol_Inspection_Profile.
- AUTOTOOL-1734: ([GitHub Issue 307](https://github.com/F5Networks/f5-appsvcs-extension/issues/307)): Add keepAliveInterval to L4_Profile
- AUTOTOOL-688: ([GitHub Issue 124](https://github.com/F5Networks/f5-appsvcs-extension/issues/124)): Add support for Per_Request_Access_Policy
- AUTOTOOL-1481: Add /settings endpoint for enabling burstHandling.
- AUTOTOOL-1844: Add 'enable' property to Access_Profile to allow for applying an Access Profile
- AUTOTOOL-1904: Add profileNTLM to Service_HTTP and Service_HTTPS classes
- AUTOTOOL-1714: ([GitHub Issue 301](https://github.com/F5Networks/f5-appsvcs-extension/issues/301)): Add Monitor_MySQL class.
- AUTOTOOL-1439: Finish burst handling feature

### Fixed
- AUTOTOOL-613: Fix GSLB_Topology_Region reference to other GSLB_Topology_Region within a declaration.

### Changed

### Removed

## 3.22.0

### Added
- AUTOTOOL-1708: Allow use of scale set name for service discovery in Azure. Update service discovery version to accept resourceId/resourceType for scale set.

### Fixed
- AUTOTOOL-1588: ([GitHub Issue 273](https://github.com/F5Networks/f5-appsvcs-extension/issues/273)): Duplicate botDefense profiles
- Async data store creation can sometimes error on older BIG-IP versions
- AUTOTOOL-1776: ([GitHub Issue 317](https://github.com/F5Networks/f5-appsvcs-extension/issues/317)): Schema is unreliable if application template is undefined
- AUTOTOOL-1775: ([GitHub Issue 319](https://github.com/F5Networks/f5-appsvcs-extension/issues/319)): Fix Service virtualAddresses idempotency when using 0.0.0.0 and shareAddresses set to true

### Changed
- Updated to Service Discovery 1.3.1-1

### Removed

## 3.21.0

### Added
- AUTOTOOL-207: Add a custom name feature to GSLB Virtual Servers
- AUTOTOOL-836: Access Profile support url that is a .gz file
- AUTOTOOL-548: Add cacheTimeout for TLS_Client and TLS_Server
- AUTOTOOL-1691: Add serviceDownImmediateAction to Services

### Fixed
- AUTOTOOL-1626: ([GitHub Issue 284](https://github.com/F5Networks/f5-appsvcs-extension/issues/284)): Increase maximum value of HTTP_Compress bufferSize to 4294967295
- AUTOTOOL-1625: Incorrect property name in DNS cache example declaration
- AUTOTOOL-1633: ([GitHub Issue 282](https://github.com/F5Networks/f5-appsvcs-extension/issues/282)): Unable to use SRV records in DNS local zones
- AUTOTOOL-1368: Receiving "wrong # args" in cli script error messages
- AUTOTOOL-1436: ([GitHub Issue 246](https://github.com/F5Networks/f5-appsvcs-extension/issues/246)): Access_Profile import fail with garbled response
- AUTOTOOL-1524: ([GitHub Issue 263](https://github.com/F5Networks/f5-appsvcs-extension/issues/263)): Data store memory leak
- AUTOTOOL-1624: [GitHub Issue 110](https://github.com/F5Networks/f5-appsvcs-extension/issues/110)): Unable to delete declaration after pool monitor modification
- AUTOTOOL-1592: Multi-tenant declarations fail when sharing addresses across tenants

### Changed
- Improve reliability of async task clean up
- AUTOTOOL-1525: Update npm packages

### Removed
- AUTOTOOL-1590: Remove slim rpm code

## 3.20.0

### Added
- AUTOTOOL-973: ([GitHub Issue 160](https://github.com/F5Networks/f5-appsvcs-extension/issues/160)): Ability to reference all 'gtm monitor' types with 'bigip' keyword.
- AUTOTOOL-1221: Support traceResponse feature on asynchronous requests
- AUTOTOOL-1365: Adding value property to Protocol_Inspection_Profile service compliance checks
- AUTOTOOL-1366: Adding protocolInspection to Security_Log_Profile
- AUTOTOOL-1504: Adding Endpoint_Policy HTTP Redirect Status Code
- AUTOTOOL-1152: Adding Endpoint_Policy TCP address and port conditions
- AUTOTOOL-1540: Adding support for `use` keyword when referencing FTP_Profile
- AUTOTOOL-1367: Adding support for management-port type Log_Destination
- AUTOTOOL-1301: Re-use virtual address on IP conflict
- AUTOTOOL-1372: NAT translation exclusion addresses
- AUTOTOOL-1302: Added shareAddresses option to services
- AUTOTOOL-1512:([GitHub Issue 255](https://github.com/F5Networks/f5-appsvcs-extension/issues/255)): Add ingress option for profileHTTP2

### Fixed
- Fix Data_Group key validation
- Modify schema to improve compatibility with BIG-IQ 7.0
- [GitHub Issue 258](https://github.com/F5Networks/f5-appsvcs-extension/issues/258): Fix maximum value on hstsPeriod
- AUTOTOOL-1551: `Unexpected json property` message in icrd log when processing declaration

### Changed
- AUTOTOOL-1299: Set userAgent string on declarations sent from BIG-IQ
- AUTOTOOL-978: ([GitHub Issue 251](https://github.com/F5Networks/f5-appsvcs-extension/issues/251)): Make generic the default Application template
- Update @f5devcentral/f5-teem package dependency to 1.4.6

## 3.19.0

### Added
- AUTOTOOL-1278: Add maximumBandwidth to Services
- AUTOTOOL-1234: ([GitHub Issue 233](https://github.com/F5Networks/f5-appsvcs-extension/issues/233)): Added additional TLS options
- AUTOTOOL-1354: Add the option to specify the value of the Service_Core translateClientPort property as a string (as well as a boolean) and added the additional setting 'preserve-strict'.
- AUTOTOOL-1222: Add experimental burst handling feature. This is disabled by default
- AUTOTOOL-1118: Add timer policies ('net timer-policy') to services via policyIdleTimeout property.
- AUTOTOOL-1120: Support the creation of Idle_Timeout_Policy ('net timer-policy').
- AUTOTOOL-1081: ([GitHub Issue 199](https://github.com/F5Networks/f5-appsvcs-extension/issues/199)): Add SSL forward proxy settings to TLS_Server and TLS_Client.
- AUTOTOOL-630: Add support to reference bandwidth control policies from services via policyBandwidthControl property.
- AUTOTOOL-859: Add support to reference virtualAddresses using the `bigip` keyword from Service_Core.

### Fixed
- AUTOTOOL-1244: Wrong netmask can be configured when a Service_Address precedes a Service_Core-derived class in the declaration that refers to the Service_Address with the `use` keyword.
- AUTOTOOL-1485: TLS_Server SSL forward proxy settings are not idempotent on BIG-IP 12.1
- AUTOTOOL-1293: Occasional timeouts waiting for CLI script
- AUTOTOOL-1463: AS3 errors on DOS_Profile when disabling scrubbingEnable and rtbhEnable.
- [GitHub Issue 247](https://github.com/F5Networks/f5-appsvcs-extension/issues/247): Requests to tenant endpoints over-validate

### Changed
- AUTOTOOL-1257: Update service discovery version to no longer delete and then recreate nodes when a task is updated
- AUTOTOOL-1384: Update service discovery version to update nodes if the node prefix changes
- AUTOTOOL-1013: Update AS3 to use the f5-teem 1.4.0 reportRecord() API

### Removed

## 3.18.0

### Added
- AUTOTOOL-752 ([GitHub Issue 147](https://github.com/F5Networks/f5-appsvcs-extension/issues/147)): Enable traces in responses
- AUTOTOOL-409: Implement forwarding service
- AUTOTOOL-1201: Add userAgent to controls for TEEM reports
- AUTOTOOL-603: Basic auth support for url references

### Fixed
- AUTOTOOL-1063: Cannot use malformed DOS vector
- AUTOTOOL-1164: Incorrect word wrapping applied to external monitors
- AUTOTOOL-1182: Path lengths improperly being labeled as too long
- AUTOTOOL-1171: Declarations fail when including Pkcs12 encrypted passphrase
- Possible conflict error when using shareNodes with service discovery
- AUTOTOOL-1181: BIG-IQ doesn't appear to support TLS1.3 through AS3
- [GitHub Issue 232](https://github.com/F5Networks/f5-appsvcs-extension/issues/232): restnoded restarts immediately after posting the declaration

### Changed
- AUTOTOOL-1052 ([GitHub Issue 201](https://github.com/F5Networks/f5-appsvcs-extension/issues/201)): clientTLS and serverTLS can now refer to multiple existing profiles
- Ease restrictions on endpoint policy rule names
- AUTOTOOL-1190: Update service discovery version to not show Azure secrets in restnoded log

### Removed

## 3.17.1

### Added

### Fixed
- AUTOTOOL-1182: Path lengths improperly being labeled as too long

### Changed

### Removed

## 3.17.0

### Added
- AUTOTOOL-871: Add support for enabling tls v1.3 on SSL profiles
- AUTOTOOL-990: Add support for "use" pattern to refer to Pool and iRules from Services, iRule from Persist_Hash
- AUTOTOOL-984: Add support for creating cipher rules
- AUTOTOOL-985: Add support for creating cipher groups and referencing cipher rules
- AUTOTOOL-691: Add support to reference cipher groups from TLS Profiles
- AUTOTOOL-1077: Allow use-style pointers on policyEndpoint property
- AUTOTOOL-758: Add support for negative policy operands
- AUTOTOOL-600: Add support for attaching Bot-Defense Profile to a Service
- AUTOTOOL-879: Add support for creating Protocol Inspection Profiles and attaching Protocol Inspection Profiles to a Service

### Fixed
- AUTOTOOL-1084: Changing a referenced monitor's dest address (to/from wildcard) can cause HA sync issues
- AUTOTOOL-605: Improved idempotency of dns and ldap monitors as well as adding property tests
- AUTOTOOL-618: Fixed used of 'action: dry-run' when running on BIG-IQ
- AUTOTOOL-1080: Fixed regression for cipher rules and cipher groups on 12.1
- AUTOTOOL-1058: Fixed idempotency of GSLB_Pool (A, AAAA) and GSLB_Server on BIG-IP 15+
- AUTOTOOL-1039: FQDN members break deploy in 3.16.0

### Changed
- AUTOTOOL-924: Updated the SD example to include credential fields
- AUTOTOOL-987: Allow for longer names as long as full path `<` 195 characters
- AUTOTOOL-997: Allow dot and dash in tenant and application

### Removed

## 3.16.0

### Added
- AUTOTOOL-549: Add support for PEM iRule
- AUTOTOOL-746: Add ability for virtual servers to reference Service_Address and set source address
- AUTOTOOL-659: Add url reference for Access Profiles
- AUTOTOOL-792: Add ability to create an internal virtual server
- AUTOTOOL-801: Add serverTechnologies override to WAF_Policy
- AUTOTOOL-743: Add ability to create an ICAP profile
- AUTOTOOL-847: Allow "." and "-" in application item names, and change suffix of auto-generated objects from "-{\$index}" to "-{\$index}-"
- AUTOTOOL-745: Add support for request/response Adapt Profiles
- AUTOTOOL-793: Add disabledSignatures override to WAF_Policy
- AUTOTOOL-873: Add ip-low-ttl and non-tcp-connection for DOS_Profile Network vectors
- AUTOTOOL-874: Add nxdomain and qdcount for DOS_Profile DNS vectors
- AUTOTOOL-444: Add ability to disable certificate checking on specific URL

### Fixed
- AUTOTOOL-619: Service_TCP adds 'botDefense' profile when ASM not provisioned on BIG-IP 14.1+
- AUTOTOOL-756: Event-Driven SD: pool members deleted when monitor changed
- AUTOTOOL-750: HTTP_Profile's properties 'responseChunking' and 'requestChunking' are not compatible with BIG-IP 15.0+
- [GitHub Issue 166](https://github.com/F5Networks/f5-appsvcs-extension/issues/166): WAF policy changes are not applied
- AUTOTOOL-715: Stored declaration is not updated in "no change" operations
- AUTOTOOL-808: Fix handling of user defined storage formats in Security_Log_Profile
- AUTOTOOL-872: Expanded declaration is stored by default on BIG-IQ, which causes re-POST and PATCH failures with schema overlay
- AUTOTOOL-878: File upload to BIG-IP can fail if partial upload of file already exists
- AUTOTOOL-754: Error message that could have cert and keys in it. The message will be much more general now.
- AUTOTOOL-911: Error when declaring CA_Bundle with existing cert (certItem[contentKey].replace is not a function)
- AUTOTOOL-923: Incorrect Container device type is assigned instead of actual product (BIG-IQ, BIG-IP)
- AUTOTOOL-860: When declaring multiple GSLB_Domain objects with the same domain only 1 was being created
- AUTOTOOL-942 and AUTOTOOL-952: Improve reliability of Service Discovery installation on remote target
- AUTOTOOL-989: An error can occur if event driven nodes use their ip address as an id
- AUTOTOOL-932: AS3 service discovery does not work after live install upgrade in GCP
- AUTOTOOL-1002: Improved reliability of authorization token collection test
- AUTOTOOL-998 Fix basicAuth and token related failures when submitting iControl requests

### Changed
- AUTOTOOL-749: Improved reliability during AS3 startup
- AUTOTOOL-774: Refactor Declaration.js (declareHandler)
- AUTOTOOL-885: Refactor targetContext (infrastructure)
- AUTOTOOL-888: Refactor targetContext - device type, version, and provisioned modules
- AUTOTOOL-892: Refactor-rename declaration and other classes to match their intent
- AUTOTOOL-732: Update Service Discovery version to support updateInterval `<` 10
- AUTOTOOL-925: Improve reliability of some integration tests
- AUTOTOOL-854: Update packages
- AUTOTOOL-934: Use retry on 503 when running integration collection tests
- AUTOTOOL-950: Clean up unit tests to stub globals and restore properly
- AUTOTOOL-867: Clean up and add new Container integration tests
- AUTOTOOL-898: Add unit testing around mutex locking
- AUTOTOOL-887: Refactor to clean up code in audit

### Removed

## 3.15.0

### Added
- AUTOTOOL-709: Add ability for NAT Policy Rules to reference Security Log Profiles
- AUTOTOOL-706: Add references to PPTP profiles from virtuals
- AUTOTOOL-707: Add VLANs as a source for firewall rules
- AUTOTOOL-731: Add Service_SCTP class and support for referencing SCTP profiles
- AUTOTOOL-742: Add references to request and response adapt profiles
- AUTOTOOL-741: Add reference to ICAP profiles

### Fixed
- AUTOTOOL-627: Semicolon in endpoint policy rule location causes errors
- AUTOTOOL-628: Endpoint policy rule that contains "wam" incorrectly adds "acceleration" to the policy controls object
- AUTOTOOL-711: Unable to remove declaration after posting to service discovery endpoint multiple times
- Reduce log severity when previous declaration is not found on startup
- Fix mis-application of bot-defense when ASM is not provisioned

### Changed
- AUTOTOOL-307: Refactor host context
- AUTOTOOL-308: Refactor request context
- AUTOTOOL-734: Improved performance when querying certain LTM objects on the BIG-IP
- AUTOTOOL-666: Update to new F5 TEEM analytics reporting code
- AUTOTOOL-575: Update Service Discovery version to enable support for event-driven port discovery

### Removed

## 3.14.0

### Added
- AUTOTOOL-370: Allow enabling NAT64 on Virtual Server
- AUTOTOOL-369: Add ability to reference RTSP profiles
- AUTOTOOL-503: Add ability to filter declaration tenants via the URI
- AUTOTOOL-288: Add optimisticLockKey to POST output when showHash=true is used
- AUTOTOOL-393: Add ability to reference connectivity and access profiles
- AUTOTOOL-372: Add ability to reference existing TFTP profiles
- AUTOTOOL-262: Add Analytics TCP profile
- AUTOTOOL-558: Add ability to reference existing FPS Profile
- AUTOTOOL-347: Add support for BBR congestion control. TMOS version 14.1 only

### Fixed
- AUTOTOOL-556: Unable to utilize the bigip keyword with profileDOS in a virtual
- AUTOTOOL-586: Fix possible socket hang up errors with service discovery
- AUTOTOOL-626: Fix issue where invalid properties would not get caught by validation when async=true
- AUTOTOOL-651: Unable to update static pool members when event driven discovery is used
- AUTOTOOL-497: Clean up service discovery tasks when AS3 fails

### Changed

### Removed

## 3.13.0

### Added
- GS-1064: Allow changing the enforcement mode of a WAF policy fetched from a URL
- AUTOTOOL-450: Add ability to attach client TLS to HTTPS Monitor
- Allow for including one section of a declaration in another using the 'include' property.
- AUTOTOOL-291: Add ability to create HTTP2_Profile and attach to Service_HTTPS
- AUTOTOOL-291: Add 'renegotiationEnabled' property to TLS_Server
- AUTOTOOL-447: Add support for reject and accept-decisively Firewall_Rule actions
- AUTOTOOL-264: Add DNS_Cache

### Fixed
- GS-1060: Analytics profile fails after upgrading between AS3 versions
- AUTOTOOL-450: Fix problem where using bigip reference to certificate wouldn't also reference the key
- AUTOTOOL-430: Allow GSLB Virtual Server to accept 0 for port and addressTranslationPort
- Allow for configuration of security log profile when ASM is not provisioned
- AUTOTOOL-404: Cannot reference pre-existing endpoint policies
- AUTOTOOL-436: Allow 'all' value for Pool minimumMonitors
- Fix DOS_Profile's bot defense mode option on BIG-IP 14.1+
- Fix idempotency issues in DOS_Profile on BIG-IP 14.1+
- AUTOTOOL-553: Allow reference to existing policy when ASM is not provisioned

### Changed

### Removed

## 3.12.1

### Added

### Fixed
- GS-1060: Analytics profile fails after upgrading between AS3 versions
- GS-1062: iRules failing due to non-existant object expand, when sending declarations through BIG-IQ
- GS-1065: BIG-IQ request fails when using radius auth token for user

### Changed

### Removed

## 3.12.0

### Added
- GS-844: Allow POST with patchBody target value for BIG-IQ 7.0+
- DNS profiles can point to transparent and validating resolver caches
- AUTOTOOL-331: Added authenticationFrequency to TLS_Client
- AUTOTOOL-223: Allow referenced iRulesLX Profiles in virtual servers (only 13.0+)

### Fixed
- GS-1056: BIG-IQ 6.1 rejects pkcs12Options
- GS-1047: AS3 cannot create IPv6 wildcard fastL4 VS
- GS-1036: Service Discovery nodes created only in /Common/
- GS-1009: schemaOverlay can conflict with defaults during a patch action
- GS-1039: AWS Service Discovery needs to be deployed twice to be successful
- AUTOTOOL-373: SNAT not applied to NAT policy
- AUTOTOOL-358: BIG-IQ can sometimes fail to authorize with X-F5-Auth-Token
- AUTOTOOL-315: Generic GSLB servers can not be created without any monitors
- AUTOTOOL-405: Address that has 'use' which refers to an address of 0.0.0.0 causes wrong mask

### Changed

### Removed

## 3.11.0

### Added
- GS-268: Redeploy history post-DELETE
- GS-932: Support GSLB_Server Virtual Server Auto Discovery and Route Domain Options
- GS-963: Added support for Persist Policy Endpoint
- GS-1003: Expose Certificate_Validator_OCSP signing properties
- GS-1022: Enable "use" property for Pointer_SSL_Certificate
- GS-1002: Implement staplerOCSP property for Certificate and OCSP stapling property for TLS_Server
- GS-887: Consul service discovery support for CA certificates and skipping server certificate validation

### Fixed
- GS-964: HTTP Redirects not working when fetching remote WAF_Policy file
- GS-950: id value of null causes rest framework timeout
- GS-983: Attach LDAP Profile startTLS to virtual server
- GS-951: Missing bot-defense profile properties for 14.1
- GS-1001: /CIDR notation is not working in Service_HTTP
- GS-1014: Deleting tenant, also deleted GSLB topology
- GS-997: Service_L4 declarations failing in TMSH with profileTrafficLogs

### Changed
- GS-822: Increase the character limit of property name, label, and remark form 47 to 64

### Removed

## 3.10.0

### Added
- GS-849: Application section of Security_Log_Profile
- GS-884: Add support for stream profile
- GS-850: Add support for `splunk` type in Log_Destination class
- GS-875: Add support for LDAP Client and Server Profiles
- GS-832: Add support for FTP profile
- GS-833: Add support for FTP Monitors
- GS-910: Add support for sending multiple declarations in a request (declarations array)
- GS-824: Add support for SSH proxy profiles
- GS-886: Add support for acceleratedSignaturesEnabled and tlsSignaturesEnabled properties for DOS_Profile
- GS-924: Add support for /CIDR netmasking

### Fixed
- GS-906: AS3 fails to start if restjavad is not fully ready
- GS-900: Malformed POST body causes restnoded to reboot
- GS-894: ?async=true universally triggers cloud-libs installation
- GS-897: Large declarations report failure
- DNS Profiles with default properties can error on 12.1
- GS-880: POST requests to the /declare endpoint on BIG-IQ always trigger cloud-libs install
- Cloud-libs always installs from Container
- GS-879: Disable non-POST requests for Container
- GS-919: Discovery worker encryption fails on 14.1
- GS-704: Empty array in declaration throws error
- GS-893: Unwanted error messages in /var/log/ltm
- GS-929: Security_Log_Profile declaration produced errors if storageFormat key was not provided
- Radius_Profile not idempotent on Big-IP 13.0
- GS-899: PATCH requests to BIG-IQ are not always applied to the right tenant
- GS-927: PATCH async=true does not work
- GS-610: No addresses in Firewall_Address_List throws error
- GS-878: The /task endpoint does not work when running in a container
- GS-924: authenticationTrustCA not validating in Visual Studio Code
- GS-941: Upgrading AS3 can fail when Telemetry Streaming is already installed
- GS-923: Deleting a large config throws "connection refused" error
- GS-947: Posting to AS3 container can fail querying Service-Discovery config from target device
- GS-948: Cannot add a wildcard virtual address with defaultRouteDomain
- GS-928: Pool members not deleted properly
- GS-968: Multi-declaration posts periodically fail to 'Cannot read property installCloudLibsNeeded of undefined'
- GS-986: Error POSTing declaration with large number of Endpoint_Policy referencing asm policies

### Changed
- GS-930: Improve consistency of async responses

### Removed

## 3.9.0

### Added
- Support remarks on endpoint policies and endpoint policy rules
- Initial work to support for multiple declaration requests (declarations array)
- Add support for specifying clone pools on virtual servers
- Add support for creating HTTP_Acceleration_Profile and attaching to virtual
- Add support for analytics profile capture filter
- Add support for TLS_Server and TLS_Client C3D Features
- Add support for event-driven service discovery
- Improve usability of JSON Schema with VS Code
- Improved /docs/\* example declaration searchability

### Fixed
- GS-761: Unable to update parentProfile for Classification_Profile
- GS-838: Unable to delete Classification_Profile
- GS-835: Unable to update parentProfile for Radius_Profile and IP_Other_Profile
- GS-835: Unable to create Radius_Profile or update other properties when PEM is not provisioned
- Unable to resume declaration if interrupted by cloud-libs installation
- GS-863: Discovery Worker Pool Members not respecting per-member settings
- GS-804: DNS_Zone class not idemtotent
- GSLB_Server declarations are not idempotent
- GSLB_Pools can encounter read-only metadata failure
- GS-840: HTTP_Profile fallbackRedirect: declaration is invalid should match format URL, not Hostname
- GS-831: translateServerAddress for virtuals not set to correct default on 12.1
- GS-851: Unable to use non-default tcp profile on HTTPS services on 12.1
- GS-814: External monitors not created or deleted properly
- GS-834: Idempotence problem with HTTP_Compress
- GS-855: Leftover declaration after POSTing almost empty tenant
- GS-847: Requests may incorrectly return 202 for service discovery component installation
- GS-811: Encryption/secret invalid radius server value on 14.1
- Service discovery pool members set the pool monitor as their per-member monitor
- GS-842: Unable to attach WAF policy to service
- GS-856: AS3 fails to start in container
- GS-872: AS3 sometimes deletes gtm pools from /Common on 12.1
- GS-783: Unable to detect management port 8443 on 1-NIC deployments by default
- GS-859: Endpoint_Strategy operands to do not parse correctly
- GS-860: Enforcement_Radius_AAA_Profile not idempotent
- Enforcement_Service_Chain_Endpoint fails to create service-endpoints
- GS-866: Enforcement_Policy fails to DELETE when using serviceChain
- GS-865: Enforcement Format Script can't ready property 'tclScript' of undefined
- GS-864: Enforcement_Format_Script can't read property 'replace' of undefined
- GS-867: Enforcement_Policy not idempotent with flowInfoFilters
- GS-871: Idempotence problem with Log_Publisher when removing description
- GS-841: insertHeader of HTTP_Profile adds slash
- GS-873: Some remote users could not successfully complete declarations
- GS-881: Unable to POST DNS_Profile without setting loggingEnabled to false

### Changed

### Removed

## 3.8.0

### Added
- Add support for Route Advertisement for Service_Address to be used by Virtual Servers
- Add support for RADIUS health monitor
- Add support for generated id's
- Add data-groups integration for discovery workers
- Update f5-cloud-libs package to v4.6.1
- Add support for Traffic_Log_Profile and to attach to Virtual Servers
- Add Service_TCP support for referencing existing SIP and FTP Profiles
- Fix endpoint policies using waf actions
- Allow a waf action to specify no policy to disable waf
- Support TLS_Server certificate matchToSNI
- Support Multiplex_Profile creation
- Add support for creating Websocket profiles and attaching to virtual servers
- Fixed cloudLibs installation on single nic Big-IPs
- Add support creating Rewrite_Profile and attaching to virtual server
- Add sslExtension conditions to endpoint policies
- Add http actions to endpoint policies
- Improved service discovery through a new Service Discovery worker

### Fixed
- GS-723: chainCA Common reference throws error
- Security_Log_Profile Schema incorrectly contains string values for booleans
- Remark fields do not work on analytics profiles, DNS nameservers, GSLB servers, and multiplex profiles
- GS-790: The tcpOptions for TCP_Profile are not always idempotent
- GS-778: Cannot rename FQDN nodes

### Changed

### Removed

## 3.7.1

### Added
- Add Service_TCP support for referencing existing SIP and FTP Profiles
- Allow a waf action to specify no policy to disable waf
- Support TLS_Server certificate matchToSNI
- Support Multiplex_Profile creation

### Fixed
- Fix endpoint policies using waf actions

### Changed

### Removed

## 3.7.0

### Added
- Add support for importing PKCS#12 certificates (.p12/.pfx)
- Add support for validating a duplicated rules name on each class
- Add selfLink to async responses
- Add support to TCP_Profile for tcp options.
- Add support for arbitrary Metadata in Application objects and Services
- Add support for creating ltm external monitor with existed/new system external monitor file
- Added asynchronous behaviour when about to timeout (45 seconds)
- Add support for Hashicorp Consul service discovery
- Add support for serverSsl endpoint policy action
- GS-686: Add unique hash value for tenants to determine if updated since a GET request was used to get the declaration
- Add trafficGroup property to Service_Address

### Fixed
- GS-672: Creating an Analytics_Profile on BIG-IP 13.1.x.y may throw an error.
- GS-667: Large async requests can cause tmsh errors
- GS-654: AS3 always contains all tenants in response
- GS-654: Special characters in data group keys cause a 500 status code response
- GS-719: Unable to remove LTM policy after loading from UCS file
- GS-733: TLS_Server SNI Multiple Certs error

### Changed
- GS-624: Endpoint Policy rules with duplicate names should fail validation
- Encrypted data goes through the Big-IQ to the Big-IP

### Removed

## 3.6.0

### Added
- Add support for LDAP Monitor
- Add support for reading and writing HTTP headers, URIs, and cookies to Endpoint Policies
- Add Service Discovery support to Firewall_Address_List
- Add filterClass query parameter to declare endpoint to allow filtering of results
- Allow Service Discovery nodes to exist in multiple pools
- Add support for DNS Monitor
- Add support for GSLB Domains
- Add support for GSLB Pools
- Add support for GSLB Servers
- Add support for GSLB Data Centers
- Add support for GSLB Prober Pools
- Add support for GSLB Monitors
- Add support for GSLB Topology Regions
- Add support for GSLB Topology Records
- Add support for L4/L7 DOS Profiles
    -  Firewall DOS Profile
    -  WAF DOS Profile
- Add support for Analytics profile
- Add capability to add multiple ltm policies (Endpoint_Policy)
- GS-421: Add Service Discovery pool members option to be disabled or removed when not detected

### Fixed
- GS-552: Unable to order LTM policy rules
- GS-560: Cannot use bigip when defining pool member
- GS-553: Unable to remove/rename LTM policy rule with POST/PATCH
- GS-573: Cannot reference existing nodes
- GS-526: WAF_Policy fails on re-POST
- GS-528: Fixed Idempotency failures in Monitor HTTP, HTTPS, and SIP
- GS-543: Idempotency failures for TCL strings in LTM Policy conditions/actions
- GS-470: Declaration updateMode causes failures when creating large numbers of tenants
- GS-629: Unable to use AS3 nodes and /Common nodes in AS3 pool
- GS-653: IP addresses with some subnets fail validation

### Changed

### Removed

## 3.5.0

### Added
- Add support for Generic Services
- Add support for FIX Profile for Service_TCP and Service_L4, which includes the ability to configure the following BIG-IP objects
    - Sender Tag Mapping
    - Log Publishers
- Add support for Data Groups, including
    - Internal Data Group
    - External Data Group
    - Existing Data Group File
- Add support for spanning in Service_Address

### Fixed
- GS-439: Pointing to a Service_Address in a declaration can fail
- GS-466: Incorrect validation of declarations wrapped in an AS3 Request object
- GS-483: Multiple conditions or actions in an Endpoint Policy Rule can cause AS3 to lock up
- GS-487: Errors when processing a declaration can cause AS3 to lock up
- HTTP Profile Compression Bugs:
    - GS-475: Extra "glob" characters included in content-type
    - GS-486: Cannot update uri and content-type include/exclude values
- GS-497: Declaration updates that remove a property can silently fail
- GS-507: Enforcement_Listener declarations can not reference Service_Generic declarations
- GS-509: Service_Address and Pool members can have naming conflicts
- GS-505: Persist update not idempotent due to prop with regex value
- GS-521: Success on second POST with Diameter Endpoint Profile
- GS-504: Cannot update certificate properties

### Changed

### Removed

## 3.4.0

### Added
- Service discovery for Azure and remote service discovery for AWS, Azure, and Google Cloud Engine
- Policy enforcement (PEM) support, which includes the ability to configure the following BIG-IP objects
    - PEM Policies
    - Diameter Endpoint Profiles
    - RADIUS-AAA Profiles
    - PEM (spm) Profiles
    - Subscriber Management Profiles
    - Classification Profiles
    - IP Other Profiles
    - RADIUS-LB Profiles
    - Data Plane Listeners
    - Bandwidth Controller Policies
    - Service Chain Endpoints
    - Format Scripts
    - Interception Endpoints
    - Forwarding Endpoints
- DNS support, which includes the ability to configure the following BIG-IP objects
    - DNS Profiles
    - TSIG Keys
    - DNS Zones
    - Nameservers
- Expanded for NAT Source Translation objects using dynamic PAT, which adds support for the following properties
    - clientConnectionLimit
    - hairpinModeEnabled
    - inboundMode
    - patMode
    - portBlockAllocation
    - ports
    - routeAdvertisement

### Fixed
- GS-410: Upgrading from 3.2.0 can cause an error message about creating an existing pool
- GS-413: TCL strings in declarations are not properly escaped
- GS-425: FQDN Pool_Members do not auto populate properly

### Changed

### Removed<|MERGE_RESOLUTION|>--- conflicted
+++ resolved
@@ -1,7 +1,6 @@
 # Changelog
 Changes to this project are documented in this file. More detail (including information on releases before 3.4) and links can be found in the AS3 [Document Revision History](https://clouddocs.f5.com/products/extensions/f5-appsvcs-extension/latest/refguide/revision-history.html).
 
-<<<<<<< HEAD
 ## 3.51.0
 
 ### Added
@@ -11,7 +10,9 @@
 - AUTOTOOL-4257: SNAT translation address is still referenced by SNAT 
 
 ### Changed
-=======
+
+## Removed
+
 ## 3.50.2
 
 ### Added
@@ -32,7 +33,6 @@
 
 ### Changed
 - AUTOTOOL-4292: Update task hash collision checks to minimize task churn, for AS3 v3.48.X and v3.49.X.
->>>>>>> 4bce581f
 
 ### Removed
 
