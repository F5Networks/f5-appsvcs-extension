{
  "name": "f5-appsvcs",
  "version": "3.45.0-1",
  "license": "Apache-2.0",
  "scripts": {
    "build": "./scripts/build/build.sh",
    "buildperf": "F5_PERF_TRACING_ENABLED='true' npm run build",
    "build-schema": "node scripts/build/schema-build.js",
    "lint": "npx eslint .",
    "make-api-docs": "redoc-cli bundle docs/openapi.yaml",
    "test": "npm run build-schema && mocha test/unit/ --recursive --exit",
    "test-no-build": "mocha test/unit/ --recursive --exit",
    "coverage": "nyc npm test",
    "test-mutation": "npm run build-schema && npx stryker run",
    "build-image": "./scripts/build/image-build.sh",
    "smoke": "mocha test/integration/bigip/ --require test/integration/bigip/property/mochaHooks.js --recursive --grep '__smoke'",
    "integration": "mocha test/integration/bigip/property test/integration/bigip/misc --require test/integration/bigip/property/mochaHooks.js",
    "property": "mocha test/integration/bigip/property --require test/integration/bigip/property/mochaHooks.js",
    "misc": "mocha test/integration/bigip/misc --require test/integration/bigip/property/mochaHooks.js"
  },
  "devDependencies": {
    "@automation-toolchain/f5-appsvcs-schema": "^0.9.4",
    "@f5devcentral/atg-shared-utilities-dev": "^0.2.13",
    "@f5devcentral/eslint-config-f5-atg": "^0.1.8",
    "aws-sdk": "^2.1346.0",
    "chai": "^4.3.7",
    "chai-as-promised": "^7.1.1",
    "eslint": "7.32.0",
    "express": "^4.18.2",
    "f5-schema-doc": "file:packages/f5-schema-doc-0.1.0.tgz",
    "json-schema-faker": "^0.5.0-rcv.46",
    "mkdirp": "^2.1.6",
    "mocha": "^10.2.0",
    "mocha-multi-reporters": "^1.5.1",
    "newman": "^5.3.2",
    "nock": "10.0.0",
    "nyc": "^15.1.0",
    "proxyquire": "^2.1.3",
    "rimraf": "^4.4.1",
    "sinon": "7.5.0",
    "winston": "^3.8.2"
  },
  "optionalDependencies": {
    "@stryker-mutator/core": "^6.4.2",
    "@stryker-mutator/mocha-runner": "^6.4.2",
    "error": "7.2.1",
    "jaeger-client": "^3.19.0",
    "redoc-cli": "0.13.21"
  },
  "nyc": {
    "reporter": [
      "html",
      "text",
      "json-summary"
    ],
    "exclude": [
      "gulpfile.js",
      "coverage/**",
      "docs/**",
      "test/**",
      "scripts/**",
      "**/node_modules/**",
      "**/dist/**",
      "**/src/support/**"
    ]
  },
  "dependencies": {
    "@f5devcentral/atg-shared-utilities": "^0.5.7",
<<<<<<< HEAD
    "@f5devcentral/atg-storage": "^1.3.7",
=======
    "@f5devcentral/atg-storage": "^1.3.8",
>>>>>>> 41dfe22a
    "@f5devcentral/f5-teem": "^1.5.0",
    "ajv": "6.12.6",
    "deep-diff": "^1.0.2",
    "fast-deep-equal": "^3.1.3",
    "jiff": "0.7.3",
    "jsonpointer": "^5.0.1",
    "node-forge": "^1.3.1",
    "semver": "5.7.1",
    "uuid": "3.4.0",
    "xml2js": "^0.4.23"
  },
  "eslintConfig": {
    "extends": "@f5devcentral/eslint-config-f5-atg",
    "rules": {
      "no-control-regex": "off"
    }
  }
}<|MERGE_RESOLUTION|>--- conflicted
+++ resolved
@@ -66,11 +66,7 @@
   },
   "dependencies": {
     "@f5devcentral/atg-shared-utilities": "^0.5.7",
-<<<<<<< HEAD
-    "@f5devcentral/atg-storage": "^1.3.7",
-=======
     "@f5devcentral/atg-storage": "^1.3.8",
->>>>>>> 41dfe22a
     "@f5devcentral/f5-teem": "^1.5.0",
     "ajv": "6.12.6",
     "deep-diff": "^1.0.2",
