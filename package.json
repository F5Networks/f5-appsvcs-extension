--- conflicted
+++ resolved
@@ -1,10 +1,6 @@
 {
   "name": "f5-appsvcs",
-<<<<<<< HEAD
-  "version": "3.45.0-5",
-=======
   "version": "3.46.0-5",
->>>>>>> 441e3941
   "license": "Apache-2.0",
   "scripts": {
     "build": "./scripts/build/build.sh",
